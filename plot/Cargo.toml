--- conflicted
+++ resolved
@@ -21,8 +21,4 @@
 rand = "0.8"
 
 [badges]
-<<<<<<< HEAD
-travis-ci = { repository = "bheisler/criterion.rs" }
-=======
->>>>>>> bb44f0b0
 maintenance = { status = "looking-for-maintainer" }