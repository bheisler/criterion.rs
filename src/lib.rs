//! A statistics-driven micro-benchmarking library written in Rust.
//!
//! This crate is a microbenchmarking library which aims to provide strong
//! statistical confidence in detecting and estimating the size of performance
//! improvements and regressions, while also being easy to use.
//!
//! See
//! [the user guide](https://bheisler.github.io/criterion.rs/book/index.html)
//! for examples as well as details on the measurement and analysis process,
//! and the output.
//!
//! ## Features:
//! * Collects detailed statistics, providing strong confidence that changes
//!   to performance are real, not measurement noise.
//! * Produces detailed charts, providing thorough understanding of your code's
//!   performance behavior.

#![warn(missing_docs)]
#![warn(bare_trait_objects)]
#![cfg_attr(feature = "real_blackbox", feature(test))]
#![cfg_attr(
    feature = "cargo-clippy",
    allow(
        clippy::just_underscores_and_digits, // Used in the stats code
        clippy::transmute_ptr_to_ptr, // Used in the stats code
        clippy::manual_non_exhaustive, // Remove when MSRV bumped above 1.40
    )
)]

#[cfg(all(feature = "rayon", target_arch = "wasm32"))]
compile_error!("Rayon cannot be used when targeting wasi32. Try disabling default features.");

#[cfg(test)]
extern crate approx;

#[cfg(test)]
extern crate quickcheck;

use regex::Regex;

#[cfg(feature = "real_blackbox")]
extern crate test;

#[macro_use]
extern crate serde_derive;

// Needs to be declared before other modules
// in order to be usable there.
#[macro_use]
mod macros_private;
#[macro_use]
mod analysis;
mod benchmark;
#[macro_use]
mod benchmark_group;
pub mod async_executor;
mod bencher;
mod cli;
mod connection;
#[cfg(feature = "csv_output")]
mod csv_report;
mod error;
mod estimate;
mod format;
mod fs;
mod html;
mod kde;
mod macros;
pub mod measurement;
mod plot;
pub mod profiler;
mod report;
mod routine;
mod stats;

use std::cell::RefCell;
use std::collections::HashSet;
use std::default::Default;
use std::env;
use std::net::TcpStream;
use std::path::{Path, PathBuf};
use std::process::Command;
use std::sync::{Mutex, MutexGuard};
use std::time::Duration;

use criterion_plot::{Version, VersionError};
use once_cell::sync::Lazy;

use crate::benchmark::BenchmarkConfig;
use crate::connection::Connection;
use crate::connection::OutgoingMessage;
use crate::html::Html;
use crate::measurement::{Measurement, WallTime};
#[cfg(feature = "plotters")]
use crate::plot::PlottersBackend;
use crate::plot::{Gnuplot, Plotter};
use crate::profiler::{ExternalProfiler, Profiler};
use crate::report::{BencherReport, CliReport, CliVerbosity, Report, ReportContext, Reports};

#[cfg(feature = "async")]
pub use crate::bencher::AsyncBencher;
pub use crate::bencher::Bencher;
pub use crate::benchmark_group::{BenchmarkGroup, BenchmarkId};

static DEBUG_ENABLED: Lazy<bool> = Lazy::new(|| std::env::var_os("CRITERION_DEBUG").is_some());
static GNUPLOT_VERSION: Lazy<Result<Version, VersionError>> = Lazy::new(criterion_plot::version);
static DEFAULT_PLOTTING_BACKEND: Lazy<PlottingBackend> = Lazy::new(|| match &*GNUPLOT_VERSION {
    Ok(_) => PlottingBackend::Gnuplot,
    #[cfg(feature = "plotters")]
    Err(e) => {
        match e {
            VersionError::Exec(_) => eprintln!("Gnuplot not found, using plotters backend"),
            e => eprintln!(
                "Gnuplot not found or not usable, using plotters backend\n{}",
                e
            ),
        };
        PlottingBackend::Plotters
    }
    #[cfg(not(feature = "plotters"))]
    Err(_) => PlottingBackend::None,
});
static CARGO_CRITERION_CONNECTION: Lazy<Option<Mutex<Connection>>> =
    Lazy::new(|| match std::env::var("CARGO_CRITERION_PORT") {
        Ok(port_str) => {
            let port: u16 = port_str.parse().ok()?;
            let stream = TcpStream::connect(("localhost", port)).ok()?;
            Some(Mutex::new(Connection::new(stream).ok()?))
        }
        Err(_) => None,
    });
static DEFAULT_OUTPUT_DIRECTORY: Lazy<PathBuf> = Lazy::new(|| {
    // Set criterion home to (in descending order of preference):
    // - $CRITERION_HOME (cargo-criterion sets this, but other users could as well)
    // - $CARGO_TARGET_DIR/criterion
    // - the cargo target dir from `cargo metadata`
    // - ./target/criterion
    if let Some(value) = env::var_os("CRITERION_HOME") {
        PathBuf::from(value)
    } else if let Some(path) = cargo_target_directory() {
        path.join("criterion")
    } else {
        PathBuf::from("target/criterion")
    }
});

fn debug_enabled() -> bool {
    *DEBUG_ENABLED
}

/// A function that is opaque to the optimizer, used to prevent the compiler from
/// optimizing away computations in a benchmark.
///
/// This variant is backed by the (unstable) test::black_box function.
#[cfg(feature = "real_blackbox")]
pub fn black_box<T>(dummy: T) -> T {
    test::black_box(dummy)
}

/// A function that is opaque to the optimizer, used to prevent the compiler from
/// optimizing away computations in a benchmark.
///
/// This variant is stable-compatible, but it may cause some performance overhead
/// or fail to prevent code from being eliminated.
#[cfg(not(feature = "real_blackbox"))]
pub fn black_box<T>(dummy: T) -> T {
    unsafe {
        let ret = std::ptr::read_volatile(&dummy);
        std::mem::forget(dummy);
        ret
    }
}

/// Argument to [`Bencher::iter_batched`](struct.Bencher.html#method.iter_batched) and
/// [`Bencher::iter_batched_ref`](struct.Bencher.html#method.iter_batched_ref) which controls the
/// batch size.
///
/// Generally speaking, almost all benchmarks should use `SmallInput`. If the input or the result
/// of the benchmark routine is large enough that `SmallInput` causes out-of-memory errors,
/// `LargeInput` can be used to reduce memory usage at the cost of increasing the measurement
/// overhead. If the input or the result is extremely large (or if it holds some
/// limited external resource like a file handle), `PerIteration` will set the number of iterations
/// per batch to exactly one. `PerIteration` can increase the measurement overhead substantially
/// and should be avoided wherever possible.
///
/// Each value lists an estimate of the measurement overhead. This is intended as a rough guide
/// to assist in choosing an option, it should not be relied upon. In particular, it is not valid
/// to subtract the listed overhead from the measurement and assume that the result represents the
/// true runtime of a function. The actual measurement overhead for your specific benchmark depends
/// on the details of the function you're benchmarking and the hardware and operating
/// system running the benchmark.
///
/// With that said, if the runtime of your function is small relative to the measurement overhead
/// it will be difficult to take accurate measurements. In this situation, the best option is to use
/// [`Bencher::iter`](struct.Bencher.html#method.iter) which has next-to-zero measurement overhead.
#[derive(Debug, Eq, PartialEq, Copy, Hash, Clone)]
pub enum BatchSize {
    /// `SmallInput` indicates that the input to the benchmark routine (the value returned from
    /// the setup routine) is small enough that millions of values can be safely held in memory.
    /// Always prefer `SmallInput` unless the benchmark is using too much memory.
    ///
    /// In testing, the maximum measurement overhead from benchmarking with `SmallInput` is on the
    /// order of 500 picoseconds. This is presented as a rough guide; your results may vary.
    SmallInput,

    /// `LargeInput` indicates that the input to the benchmark routine or the value returned from
    /// that routine is large. This will reduce the memory usage but increase the measurement
    /// overhead.
    ///
    /// In testing, the maximum measurement overhead from benchmarking with `LargeInput` is on the
    /// order of 750 picoseconds. This is presented as a rough guide; your results may vary.
    LargeInput,

    /// `PerIteration` indicates that the input to the benchmark routine or the value returned from
    /// that routine is extremely large or holds some limited resource, such that holding many values
    /// in memory at once is infeasible. This provides the worst measurement overhead, but the
    /// lowest memory usage.
    ///
    /// In testing, the maximum measurement overhead from benchmarking with `PerIteration` is on the
    /// order of 350 nanoseconds or 350,000 picoseconds. This is presented as a rough guide; your
    /// results may vary.
    PerIteration,

    /// `NumBatches` will attempt to divide the iterations up into a given number of batches.
    /// A larger number of batches (and thus smaller batches) will reduce memory usage but increase
    /// measurement overhead. This allows the user to choose their own tradeoff between memory usage
    /// and measurement overhead, but care must be taken in tuning the number of batches. Most
    /// benchmarks should use `SmallInput` or `LargeInput` instead.
    NumBatches(u64),

    /// `NumIterations` fixes the batch size to a constant number, specified by the user. This
    /// allows the user to choose their own tradeoff between overhead and memory usage, but care must
    /// be taken in tuning the batch size. In general, the measurement overhead of `NumIterations`
    /// will be larger than that of `NumBatches`. Most benchmarks should use `SmallInput` or
    /// `LargeInput` instead.
    NumIterations(u64),

    #[doc(hidden)]
    __NonExhaustive,
}
impl BatchSize {
    /// Convert to a number of iterations per batch.
    ///
    /// We try to do a constant number of batches regardless of the number of iterations in this
    /// sample. If the measurement overhead is roughly constant regardless of the number of
    /// iterations the analysis of the results later will have an easier time separating the
    /// measurement overhead from the benchmark time.
    fn iters_per_batch(self, iters: u64) -> u64 {
        match self {
            BatchSize::SmallInput => (iters + 10 - 1) / 10,
            BatchSize::LargeInput => (iters + 1000 - 1) / 1000,
            BatchSize::PerIteration => 1,
            BatchSize::NumBatches(batches) => (iters + batches - 1) / batches,
            BatchSize::NumIterations(size) => size,
            BatchSize::__NonExhaustive => panic!("__NonExhaustive is not a valid BatchSize."),
        }
    }
}

/// Baseline describes how the baseline_directory is handled.
#[derive(Debug, Clone, Copy)]
pub enum Baseline {
    /// CompareLenient compares against a previous saved version of the baseline.
    /// If a previous baseline does not exist, the benchmark is run as normal but no comparison occurs.
    CompareLenient,
    /// CompareStrict compares against a previous saved version of the baseline.
    /// If a previous baseline does not exist, a panic occurs.
    CompareStrict,
    /// Save writes the benchmark results to the baseline directory,
    /// overwriting any results that were previously there.
    Save,
    /// Discard benchmark results.
    Discard,
}

/// Enum used to select the plotting backend.
#[derive(Debug, Clone, Copy)]
pub enum PlottingBackend {
    /// Plotting backend which uses the external `gnuplot` command to render plots. This is the
    /// default if the `gnuplot` command is installed.
    Gnuplot,
    /// Plotting backend which uses the rust 'Plotters' library. This is the default if `gnuplot`
    /// is not installed.
    Plotters,
    /// Null plotting backend which outputs nothing,
    None,
}
impl PlottingBackend {
    fn create_plotter(&self) -> Option<Box<dyn Plotter>> {
        match self {
            PlottingBackend::Gnuplot => Some(Box::new(Gnuplot::default())),
            #[cfg(feature = "plotters")]
            PlottingBackend::Plotters => Some(Box::new(PlottersBackend::default())),
            #[cfg(not(feature = "plotters"))]
            PlottingBackend::Plotters => panic!("Criterion was built without plotters support."),
            PlottingBackend::None => None,
        }
    }
}

#[derive(Debug, Clone)]
/// Enum representing the execution mode.
pub(crate) enum Mode {
    /// Run benchmarks normally.
    Benchmark,
    /// List all benchmarks but do not run them.
    List(ListFormat),
    /// Run benchmarks once to verify that they work, but otherwise do not measure them.
    Test,
    /// Iterate benchmarks for a given length of time but do not analyze or report on them.
    Profile(Duration),
}
impl Mode {
    pub fn is_benchmark(&self) -> bool {
        matches!(self, Mode::Benchmark)
    }

    pub fn is_terse(&self) -> bool {
        matches!(self, Mode::List(ListFormat::Terse))
    }
}

#[derive(Debug, Clone)]
/// Enum representing the list format.
pub(crate) enum ListFormat {
    /// The regular, default format.
    Pretty,
    /// The terse format, where nothing other than the name of the test and ": benchmark" at the end
    /// is printed out.
    Terse,
}

impl Default for ListFormat {
    fn default() -> Self {
        Self::Pretty
    }
}

/// Benchmark filtering support.
#[derive(Clone, Debug)]
pub enum BenchmarkFilter {
    /// Run all benchmarks.
    AcceptAll,
    /// Run benchmarks matching this regex.
    Regex(Regex),
    /// Run the benchmark matching this string exactly.
    Exact(String),
    /// Do not run any benchmarks.
    RejectAll,
}

/// The benchmark manager
///
/// `Criterion` lets you configure and execute benchmarks
///
/// Each benchmark consists of four phases:
///
/// - **Warm-up**: The routine is repeatedly executed, to let the CPU/OS/JIT/interpreter adapt to
/// the new load
/// - **Measurement**: The routine is repeatedly executed, and timing information is collected into
/// a sample
/// - **Analysis**: The sample is analyzed and distilled into meaningful statistics that get
/// reported to stdout, stored in files, and plotted
/// - **Comparison**: The current sample is compared with the sample obtained in the previous
/// benchmark.
pub struct Criterion<M: Measurement = WallTime> {
    config: BenchmarkConfig,
    filter: BenchmarkFilter,
    report: Reports,
    output_directory: PathBuf,
    baseline_directory: String,
    baseline: Baseline,
    load_baseline: Option<String>,
    all_directories: HashSet<String>,
    all_titles: HashSet<String>,
    measurement: M,
    profiler: Box<RefCell<dyn Profiler>>,
    connection: Option<MutexGuard<'static, Connection>>,
    mode: Mode,
}

/// Returns the Cargo target directory, possibly calling `cargo metadata` to
/// figure it out.
fn cargo_target_directory() -> Option<PathBuf> {
    #[derive(Deserialize)]
    struct Metadata {
        target_directory: PathBuf,
    }

    env::var_os("CARGO_TARGET_DIR")
        .map(PathBuf::from)
        .or_else(|| {
            let output = Command::new(env::var_os("CARGO")?)
                .args(["metadata", "--format-version", "1"])
                .output()
                .ok()?;
            let metadata: Metadata = serde_json::from_slice(&output.stdout).ok()?;
            Some(metadata.target_directory)
        })
}

impl Default for Criterion {
    /// Creates a benchmark manager with the following default settings:
    ///
    /// - Sample size: 100 measurements
    /// - Warm-up time: 3 s
    /// - Measurement time: 5 s
    /// - Bootstrap size: 100 000 resamples
    /// - Noise threshold: 0.01 (1%)
    /// - Confidence level: 0.95
    /// - Significance level: 0.05
    /// - Plotting: enabled, using gnuplot if available or plotters if gnuplot is not available
    /// - No filter
    fn default() -> Criterion {
        let reports = Reports {
            cli_enabled: true,
            cli: CliReport::new(false, false, CliVerbosity::Normal),
            bencher_enabled: false,
            bencher: BencherReport,
            html: DEFAULT_PLOTTING_BACKEND.create_plotter().map(Html::new),
            csv_enabled: cfg!(feature = "csv_output"),
        };

        let mut criterion = Criterion {
            config: BenchmarkConfig {
                confidence_level: 0.95,
                measurement_time: Duration::from_secs(5),
                noise_threshold: 0.01,
                nresamples: 100_000,
                sample_size: 100,
                significance_level: 0.05,
                warm_up_time: Duration::from_secs(3),
                sampling_mode: SamplingMode::Auto,
                quick_mode: false,
            },
            filter: BenchmarkFilter::AcceptAll,
            report: reports,
            baseline_directory: "base".to_owned(),
            baseline: Baseline::Save,
            load_baseline: None,
            output_directory: DEFAULT_OUTPUT_DIRECTORY.clone(),
            all_directories: HashSet::new(),
            all_titles: HashSet::new(),
            measurement: WallTime,
            profiler: Box::new(RefCell::new(ExternalProfiler)),
            connection: CARGO_CRITERION_CONNECTION
                .as_ref()
                .map(|mtx| mtx.lock().unwrap()),
            mode: Mode::Benchmark,
        };

        if criterion.connection.is_some() {
            // disable all reports when connected to cargo-criterion; it will do the reporting.
            criterion.report.cli_enabled = false;
            criterion.report.bencher_enabled = false;
            criterion.report.csv_enabled = false;
            criterion.report.html = None;
        }
        criterion
    }
}

impl<M: Measurement> Criterion<M> {
    /// Changes the measurement for the benchmarks run with this runner. See the
    /// Measurement trait for more details
    pub fn with_measurement<M2: Measurement>(self, m: M2) -> Criterion<M2> {
        // Can't use struct update syntax here because they're technically different types.
        Criterion {
            config: self.config,
            filter: self.filter,
            report: self.report,
            baseline_directory: self.baseline_directory,
            baseline: self.baseline,
            load_baseline: self.load_baseline,
            output_directory: self.output_directory,
            all_directories: self.all_directories,
            all_titles: self.all_titles,
            measurement: m,
            profiler: self.profiler,
            connection: self.connection,
            mode: self.mode,
        }
    }

    #[must_use]
    /// Changes the internal profiler for benchmarks run with this runner. See
    /// the Profiler trait for more details.
    pub fn with_profiler<P: Profiler + 'static>(self, p: P) -> Criterion<M> {
        Criterion {
            profiler: Box::new(RefCell::new(p)),
            ..self
        }
    }

    #[must_use]
    /// Set the plotting backend. By default, Criterion will use gnuplot if available, or plotters
    /// if not.
    ///
    /// Panics if `backend` is `PlottingBackend::Gnuplot` and gnuplot is not available.
    pub fn plotting_backend(mut self, backend: PlottingBackend) -> Criterion<M> {
        if let PlottingBackend::Gnuplot = backend {
            assert!(
                !GNUPLOT_VERSION.is_err(),
                "Gnuplot plotting backend was requested, but gnuplot is not available. \
                To continue, either install Gnuplot or allow Criterion.rs to fall back \
                to using plotters."
            );
        }

        self.report.html = backend.create_plotter().map(Html::new);
        self
    }

    #[must_use]
    /// Changes the default size of the sample for benchmarks run with this runner.
    ///
    /// A bigger sample should yield more accurate results if paired with a sufficiently large
    /// measurement time.
    ///
    /// Sample size must be at least 10.
    ///
    /// # Panics
    ///
    /// Panics if n < 10
    pub fn sample_size(mut self, n: usize) -> Criterion<M> {
        assert!(n >= 10);

        self.config.sample_size = n;
        self
    }

    #[must_use]
    /// Changes the default warm up time for benchmarks run with this runner.
    ///
    /// # Panics
    ///
    /// Panics if the input duration is zero
    pub fn warm_up_time(mut self, dur: Duration) -> Criterion<M> {
        assert!(dur.as_nanos() > 0);

        self.config.warm_up_time = dur;
        self
    }

    #[must_use]
    /// Changes the default measurement time for benchmarks run with this runner.
    ///
    /// With a longer time, the measurement will become more resilient to transitory peak loads
    /// caused by external programs
    ///
    /// **Note**: If the measurement time is too "low", Criterion will automatically increase it
    ///
    /// # Panics
    ///
    /// Panics if the input duration in zero
    pub fn measurement_time(mut self, dur: Duration) -> Criterion<M> {
        assert!(dur.as_nanos() > 0);

        self.config.measurement_time = dur;
        self
    }

    #[must_use]
    /// Changes the default number of resamples for benchmarks run with this runner.
    ///
    /// Number of resamples to use for the
    /// [bootstrap](http://en.wikipedia.org/wiki/Bootstrapping_(statistics)#Case_resampling)
    ///
    /// A larger number of resamples reduces the random sampling errors, which are inherent to the
    /// bootstrap method, but also increases the analysis time
    ///
    /// # Panics
    ///
    /// Panics if the number of resamples is set to zero
    pub fn nresamples(mut self, n: usize) -> Criterion<M> {
        assert!(n > 0);
        if n <= 1000 {
            eprintln!("\nWarning: It is not recommended to reduce nresamples below 1000.");
        }

        self.config.nresamples = n;
        self
    }

    #[must_use]
    /// Changes the default noise threshold for benchmarks run with this runner. The noise threshold
    /// is used to filter out small changes in performance, even if they are statistically
    /// significant. Sometimes benchmarking the same code twice will result in small but
    /// statistically significant differences solely because of noise. This provides a way to filter
    /// out some of these false positives at the cost of making it harder to detect small changes
    /// to the true performance of the benchmark.
    ///
    /// The default is 0.01, meaning that changes smaller than 1% will be ignored.
    ///
    /// # Panics
    ///
    /// Panics if the threshold is set to a negative value
    pub fn noise_threshold(mut self, threshold: f64) -> Criterion<M> {
        assert!(threshold >= 0.0);

        self.config.noise_threshold = threshold;
        self
    }

    #[must_use]
    /// Changes the default confidence level for benchmarks run with this runner. The confidence
    /// level is the desired probability that the true runtime lies within the estimated
    /// [confidence interval](https://en.wikipedia.org/wiki/Confidence_interval). The default is
    /// 0.95, meaning that the confidence interval should capture the true value 95% of the time.
    ///
    /// # Panics
    ///
    /// Panics if the confidence level is set to a value outside the `(0, 1)` range
    pub fn confidence_level(mut self, cl: f64) -> Criterion<M> {
        assert!(cl > 0.0 && cl < 1.0);
        if cl < 0.5 {
            eprintln!("\nWarning: It is not recommended to reduce confidence level below 0.5.");
        }

        self.config.confidence_level = cl;
        self
    }

    #[must_use]
    /// Changes the default [significance level](https://en.wikipedia.org/wiki/Statistical_significance)
    /// for benchmarks run with this runner. This is used to perform a
    /// [hypothesis test](https://en.wikipedia.org/wiki/Statistical_hypothesis_testing) to see if
    /// the measurements from this run are different from the measured performance of the last run.
    /// The significance level is the desired probability that two measurements of identical code
    /// will be considered 'different' due to noise in the measurements. The default value is 0.05,
    /// meaning that approximately 5% of identical benchmarks will register as different due to
    /// noise.
    ///
    /// This presents a trade-off. By setting the significance level closer to 0.0, you can increase
    /// the statistical robustness against noise, but it also weakens Criterion.rs' ability to
    /// detect small but real changes in the performance. By setting the significance level
    /// closer to 1.0, Criterion.rs will be more able to detect small true changes, but will also
    /// report more spurious differences.
    ///
    /// See also the noise threshold setting.
    ///
    /// # Panics
    ///
    /// Panics if the significance level is set to a value outside the `(0, 1)` range
    pub fn significance_level(mut self, sl: f64) -> Criterion<M> {
        assert!(sl > 0.0 && sl < 1.0);

        self.config.significance_level = sl;
        self
    }

    #[must_use]
    /// Enables plotting
    pub fn with_plots(mut self) -> Criterion<M> {
        // If running under cargo-criterion then don't re-enable the reports; let it do the reporting.
        if self.connection.is_none() && self.report.html.is_none() {
            let default_backend = DEFAULT_PLOTTING_BACKEND.create_plotter();
            if let Some(backend) = default_backend {
                self.report.html = Some(Html::new(backend));
            } else {
                panic!("Cannot find a default plotting backend!");
            }
        }
        self
    }

    #[must_use]
    /// Disables plotting
    pub fn without_plots(mut self) -> Criterion<M> {
        self.report.html = None;
        self
    }

    #[must_use]
    /// Names an explicit baseline and enables overwriting the previous results.
    pub fn save_baseline(mut self, baseline: String) -> Criterion<M> {
        self.baseline_directory = baseline;
        self.baseline = Baseline::Save;
        self
    }

    #[must_use]
    /// Names an explicit baseline and disables overwriting the previous results.
    pub fn retain_baseline(mut self, baseline: String, strict: bool) -> Criterion<M> {
        self.baseline_directory = baseline;
        self.baseline = if strict {
            Baseline::CompareStrict
        } else {
            Baseline::CompareLenient
        };
        self
    }

    #[must_use]
    /// Filters the benchmarks. Only benchmarks with names that contain the
    /// given string will be executed.
    ///
    /// This overwrites [`Self::with_benchmark_filter`].
    pub fn with_filter<S: Into<String>>(mut self, filter: S) -> Criterion<M> {
        let filter_text = filter.into();
        let filter = Regex::new(&filter_text).unwrap_or_else(|err| {
            panic!(
                "Unable to parse '{}' as a regular expression: {}",
                filter_text, err
            )
        });
        self.filter = BenchmarkFilter::Regex(filter);

        self
    }

    /// Only run benchmarks specified by the given filter.
    ///
    /// This overwrites [`Self::with_filter`].
    pub fn with_benchmark_filter(mut self, filter: BenchmarkFilter) -> Criterion<M> {
        self.filter = filter;

        self
    }

    #[must_use]
    /// Override whether the CLI output will be colored or not. Usually you would use the `--color`
    /// CLI argument, but this is available for programmmatic use as well.
    pub fn with_output_color(mut self, enabled: bool) -> Criterion<M> {
        self.report.cli.enable_text_coloring = enabled;
        self
    }

    /// Set the output directory (currently for testing only)
    #[must_use]
    #[doc(hidden)]
    pub fn output_directory(mut self, path: &Path) -> Criterion<M> {
        self.output_directory = path.to_owned();

        self
    }

    /// Set the profile time (currently for testing only)
    #[must_use]
    #[doc(hidden)]
    pub fn profile_time(mut self, profile_time: Option<Duration>) -> Criterion<M> {
        match profile_time {
            Some(time) => self.mode = Mode::Profile(time),
            None => self.mode = Mode::Benchmark,
        }

        self
    }

    /// Generate the final summary at the end of a run.
    #[doc(hidden)]
    pub fn final_summary(&self) {
        if !self.mode.is_benchmark() {
            return;
        }

        let report_context = ReportContext {
            output_directory: self.output_directory.clone(),
            plot_config: PlotConfiguration::default(),
        };

        self.report.final_summary(&report_context);
    }

    /// Configure this criterion struct based on the command-line arguments to
    /// this process.
    #[must_use]
    pub fn configure_from_args(mut self) -> Criterion<M> {
<<<<<<< HEAD
        fn warn_ignored_flag(flag: &str) {
            eprintln!(
                "Warning: {} will be ignored when running with `cargo criterion`. Use `cargo
                    criterion {} -- <args>` instead.",
                flag, flag,
            );
        }

        fn warn_ignored_flag_with_val(flag: &str, val: &impl std::fmt::Display) {
            eprintln!(
                "Warning: {} will be ignored when running with `cargo criterion`. Use `cargo
                    criterion {} {} -- <args>` instead.",
                flag, flag, val
            );
        }

        let cli::Args {
            filter,
            color,
            verbose,
            quiet,
            no_plot,
            save_baseline,
            discard_baseline,
            baseline,
            baseline_lenient,
            list,
            profile_time,
            export,
            compare,
            baselines,
            compare_threshold,
            compare_list,
            load_baseline,
            sample_size,
            warm_up_time,
            measurement_time,
            num_resamples,
            noise_threshold,
            confidence_level,
            significance_level,
            quick,
            test,
            bench,
            plotting_backend,
            output_format,
        } = cli::parse_args(&self.config);
=======
        use clap::{Arg, Command};
        let matches = Command::new("Criterion Benchmark")
            .arg(Arg::new("FILTER")
                .help("Skip benchmarks whose names do not contain FILTER.")
                .index(1))
            .arg(Arg::new("color")
                .short('c')
                .long("color")
                .alias("colour")
                .takes_value(true)
                .possible_values(["auto", "always", "never"])
                .default_value("auto")
                .help("Configure coloring of output. always = always colorize output, never = never colorize output, auto = colorize output if output is a tty and compiled for unix."))
            .arg(Arg::new("verbose")
                .short('v')
                .long("verbose")
                .help("Print additional statistical information."))
            .arg(Arg::new("quiet")
                .long("quiet")
                .conflicts_with("verbose")
                .help("Print only the benchmark results."))
            .arg(Arg::new("noplot")
                .short('n')
                .long("noplot")
                .help("Disable plot and HTML generation."))
            .arg(Arg::new("save-baseline")
                .short('s')
                .long("save-baseline")
                .default_value("base")
                .help("Save results under a named baseline."))
            .arg(Arg::new("discard-baseline")
                .long("discard-baseline")
                .conflicts_with_all(&["save-baseline", "baseline", "baseline-lenient"])
                .help("Discard benchmark results."))
            .arg(Arg::new("baseline")
                .short('b')
                .long("baseline")
                .takes_value(true)
                .conflicts_with_all(&["save-baseline", "baseline-lenient"])
                .help("Compare to a named baseline. If any benchmarks do not have the specified baseline this command fails."))
            .arg(Arg::new("baseline-lenient")
                .long("baseline-lenient")
                .takes_value(true)
                .conflicts_with_all(&["save-baseline", "baseline"])
                .help("Compare to a named baseline. If any benchmarks do not have the specified baseline then just those benchmarks are not compared against the baseline while every other benchmark is compared against the baseline."))
            .arg(Arg::new("list")
                .long("list")
                .help("List all benchmarks")
                .conflicts_with_all(&["test", "profile-time"]))
            .arg(Arg::new("format")
                .long("format")
                .possible_values(["pretty", "terse"])
                .default_value("pretty")
                // Note that libtest's --format also works during test execution, but criterion
                // doesn't support that at the moment.
                .help("Output formatting"))
            .arg(Arg::new("ignored")
                .long("ignored")
                .help("List or run ignored benchmarks (currently means skip all benchmarks)"))
            .arg(Arg::new("exact")
                .long("exact")
                .help("Run benchmarks that exactly match the provided filter"))
            .arg(Arg::new("profile-time")
                .long("profile-time")
                .takes_value(true)
                .help("Iterate each benchmark for approximately the given number of seconds, doing no analysis and without storing the results. Useful for running the benchmarks in a profiler.")
                .conflicts_with_all(&["test", "list"]))
            .arg(Arg::new("load-baseline")
                 .long("load-baseline")
                 .takes_value(true)
                 .conflicts_with("profile-time")
                 .requires("baseline")
                 .help("Load a previous baseline instead of sampling new data."))
            .arg(Arg::new("sample-size")
                .long("sample-size")
                .takes_value(true)
                .help(&*format!("Changes the default size of the sample for this run. [default: {}]", self.config.sample_size)))
            .arg(Arg::new("warm-up-time")
                .long("warm-up-time")
                .takes_value(true)
                .help(&*format!("Changes the default warm up time for this run. [default: {}]", self.config.warm_up_time.as_secs())))
            .arg(Arg::new("measurement-time")
                .long("measurement-time")
                .takes_value(true)
                .help(&*format!("Changes the default measurement time for this run. [default: {}]", self.config.measurement_time.as_secs())))
            .arg(Arg::new("nresamples")
                .long("nresamples")
                .takes_value(true)
                .help(&*format!("Changes the default number of resamples for this run. [default: {}]", self.config.nresamples)))
            .arg(Arg::new("noise-threshold")
                .long("noise-threshold")
                .takes_value(true)
                .help(&*format!("Changes the default noise threshold for this run. [default: {}]", self.config.noise_threshold)))
            .arg(Arg::new("confidence-level")
                .long("confidence-level")
                .takes_value(true)
                .help(&*format!("Changes the default confidence level for this run. [default: {}]", self.config.confidence_level)))
            .arg(Arg::new("significance-level")
                .long("significance-level")
                .takes_value(true)
                .help(&*format!("Changes the default significance level for this run. [default: {}]", self.config.significance_level)))
            .arg(Arg::new("quick")
                .long("quick")
                .conflicts_with("sample-size")
                .help(&*format!("Benchmark only until the significance level has been reached [default: {}]", self.config.quick_mode)))
            .arg(Arg::new("test")
                .hide(true)
                .long("test")
                .help("Run the benchmarks once, to verify that they execute successfully, but do not measure or report the results.")
                .conflicts_with_all(&["list", "profile-time"]))
            .arg(Arg::new("bench")
                .hide(true)
                .long("bench"))
            .arg(Arg::new("plotting-backend")
                 .long("plotting-backend")
                 .takes_value(true)
                 .possible_values(["gnuplot", "plotters"])
                 .help("Set the plotting backend. By default, Criterion.rs will use the gnuplot backend if gnuplot is available, or the plotters backend if it isn't."))
            .arg(Arg::new("output-format")
                .long("output-format")
                .takes_value(true)
                .possible_values(["criterion", "bencher"])
                .default_value("criterion")
                .help("Change the CLI output format. By default, Criterion.rs will use its own format. If output format is set to 'bencher', Criterion.rs will print output in a format that resembles the 'bencher' crate."))
            .arg(Arg::new("nocapture")
                .long("nocapture")
                .hide(true)
                .help("Ignored, but added for compatibility with libtest."))
            .arg(Arg::new("show-output")
                .long("show-output")
                .hidden(true)
                .help("Ignored, but added for compatibility with libtest."))
            .arg(Arg::new("version")
                .hidden(true)
                .short('V')
                .long("version"))
            .after_help("
This executable is a Criterion.rs benchmark.
See https://github.com/bheisler/criterion.rs for more details.

To enable debug output, define the environment variable CRITERION_DEBUG.
Criterion.rs will output more debug information and will save the gnuplot
scripts alongside the generated plots.

To test that the benchmarks work, run `cargo test --benches`

NOTE: If you see an 'unrecognized option' error using any of the options above, see:
https://bheisler.github.io/criterion.rs/book/faq.html
")
            .get_matches();
>>>>>>> 27642b47

        if self.connection.is_some() {
            if color != cli::Color::default() {
                warn_ignored_flag_with_val("--color", &color);
            }
            if verbose {
                warn_ignored_flag("--verbose");
            }
            if no_plot {
                warn_ignored_flag("--noplot");
            }
            if let Some(backend) = plotting_backend {
                warn_ignored_flag_with_val("--plotting-backend", &backend);
            }
            if output_format != cli::OutputFormat::default() {
                warn_ignored_flag_with_val("--output-format", &output_format);
            }

            if baseline.is_some() || !save_baseline.is_default() || load_baseline.is_some() {
                eprintln!("Error: baselines are not supported when running with cargo-criterion.");
                std::process::exit(1);
            }
        }

        let test_mode = match (bench, test) {
            (true, true) => true,   // cargo bench -- --test should run tests
            (true, false) => false, // cargo bench should run benchmarks
            (false, _) => true,     // cargo test --benches should run tests
        };

        self.mode = if matches.is_present("list") {
            let list_format = match matches
                .value_of("format")
                .expect("a default value was provided for this")
            {
                "pretty" => ListFormat::Pretty,
                "terse" => ListFormat::Terse,
                other => unreachable!(
                    "unrecognized value for --format that isn't part of possible-values: {}",
                    other
                ),
            };
            Mode::List(list_format)
        } else if test_mode {
            Mode::Test
<<<<<<< HEAD
        } else if list {
            Mode::List
        } else if let Some(num_seconds) = profile_time {
=======
        } else if matches.is_present("profile-time") {
            let num_seconds = matches.value_of_t_or_exit("profile-time");

>>>>>>> 27642b47
            if num_seconds < 1.0 {
                eprintln!("Profile time must be at least one second.");
                std::process::exit(1);
            }

            Mode::Profile(Duration::from_secs_f64(num_seconds))
        } else {
            Mode::Benchmark
        };

        // This is kind of a hack, but disable the connection to the runner if we're not benchmarking.
        if !self.mode.is_benchmark() {
            self.connection = None;
        }

<<<<<<< HEAD
        if let Some(f) = filter {
            self = self.with_filter(f);
        }
=======
        let filter = if matches.is_present("ignored") {
            // --ignored overwrites any name-based filters passed in.
            BenchmarkFilter::RejectAll
        } else if let Some(filter) = matches.value_of("FILTER") {
            if matches.is_present("exact") {
                BenchmarkFilter::Exact(filter.to_owned())
            } else {
                let regex = Regex::new(filter).unwrap_or_else(|err| {
                    panic!(
                        "Unable to parse '{}' as a regular expression: {}",
                        filter, err
                    )
                });
                BenchmarkFilter::Regex(regex)
            }
        } else {
            BenchmarkFilter::AcceptAll
        };
        self = self.with_benchmark_filter(filter);
>>>>>>> 27642b47

        if let Some(backend) = plotting_backend {
            self = self.plotting_backend(PlottingBackend::from(backend));
        }

        if no_plot {
            self = self.without_plots();
        }

        self.baseline = Baseline::Save;
        self.baseline_directory = save_baseline.0;

        if discard_baseline {
            self.baseline = Baseline::Discard;
        }
        if let Some(dir) = baseline {
            self.baseline = Baseline::CompareStrict;
            self.baseline_directory = dir;
        }
        if let Some(dir) = baseline_lenient {
            self.baseline = Baseline::CompareLenient;
            self.baseline_directory = dir;
        }

        if self.connection.is_some() {
            // disable all reports when connected to cargo-criterion; it will do the reporting.
            self.report.cli_enabled = false;
            self.report.bencher_enabled = false;
            self.report.csv_enabled = false;
            self.report.html = None;
        } else {
            match output_format {
                cli::OutputFormat::Bencher => {
                    self.report.bencher_enabled = true;
                    self.report.cli_enabled = false;
                }
                cli::OutputFormat::Criterion => {
                    let verbosity = if verbose {
                        CliVerbosity::Verbose
                    } else if quiet {
                        CliVerbosity::Quiet
                    } else {
                        CliVerbosity::Normal
                    };
                    let stdout_isatty = atty::is(atty::Stream::Stdout);
                    let mut enable_text_overwrite = stdout_isatty && !verbose && !debug_enabled();
                    let enable_text_coloring;
                    match color {
                        cli::Color::Always => enable_text_coloring = true,
                        cli::Color::Never => {
                            enable_text_coloring = false;
                            enable_text_overwrite = false;
                        }
                        cli::Color::Auto => enable_text_coloring = stdout_isatty,
                    };
                    self.report.bencher_enabled = false;
                    self.report.cli_enabled = true;
                    self.report.cli =
                        CliReport::new(enable_text_overwrite, enable_text_coloring, verbosity);
                }
            };
        }

        if let Some(dir) = load_baseline {
            self.load_baseline = Some(dir);
        }

        if let Some(num_size) = sample_size {
            assert!(num_size >= 10);
            self.config.sample_size = num_size;
        }
        if let Some(num_seconds) = warm_up_time {
            let dur = std::time::Duration::from_secs_f64(num_seconds);
            assert!(dur.as_nanos() > 0);
            self.config.warm_up_time = dur;
        }
        if let Some(num_seconds) = measurement_time {
            let dur = std::time::Duration::from_secs_f64(num_seconds);
            assert!(dur.as_nanos() > 0);
            self.config.measurement_time = dur;
        }
        if let Some(num_resamples) = num_resamples {
            assert!(num_resamples > 0);
            self.config.nresamples = num_resamples;
        }
        if let Some(noise_threshold) = noise_threshold {
            assert!(noise_threshold > 0.0);
            self.config.noise_threshold = noise_threshold;
        }
        if let Some(confidence_level) = confidence_level {
            assert!(confidence_level > 0.0 && confidence_level < 1.0);
            self.config.confidence_level = confidence_level;
        }
        if let Some(significance_level) = significance_level {
            assert!(significance_level > 0.0 && significance_level < 1.0);
            self.config.significance_level = significance_level;
        }

<<<<<<< HEAD
        // XXX: Comparison functionality should ideally live in 'cargo-criterion'.
        if compare {
            if self.connection.is_some() {
                eprintln!(
                    "Error: tabulating results is not supported when running with cargo-criterion."
                );
                std::process::exit(1);
            }
            // Other arguments: compare-threshold, compare-list.

            let stdout_isatty = atty::is(atty::Stream::Stdout);
            let enable_text_coloring = match color {
                cli::Color::Always => true,
                cli::Color::Never => false,
                cli::Color::Auto => stdout_isatty,
            };

            let args = critcmp::app::Args {
                baselines,
                output_list: compare_list,
                threshold: compare_threshold,
                color: enable_text_coloring,
                filter: self.filter,
            };
            critcmp::main::main(args);
            std::process::exit(0);
        }

        if let Some(baseline) = export {
            let benchmarks = critcmp::app::Args {
                baselines,
                ..Default::default()
            }
            .benchmarks()
            .expect("failed to find baselines");
            let mut stdout = std::io::stdout();
            let basedata = match benchmarks.by_baseline.get(&baseline) {
                Some(basedata) => basedata,
                None => {
                    eprintln!("failed to find baseline '{}'", baseline);
                    std::process::exit(1);
                }
            };
            serde_json::to_writer_pretty(&mut stdout, basedata).unwrap();
            writeln!(stdout).unwrap();
            std::process::exit(0);
        }

        if quick {
=======
        if matches.is_present("quick") {
>>>>>>> 27642b47
            self.config.quick_mode = true;
        }

        self
    }

    fn filter_matches(&self, id: &str) -> bool {
        match &self.filter {
            BenchmarkFilter::AcceptAll => true,
            BenchmarkFilter::Regex(regex) => regex.is_match(id),
            BenchmarkFilter::Exact(exact) => id == exact,
            BenchmarkFilter::RejectAll => false,
        }
    }

    /// Returns true iff we should save the benchmark results in
    /// json files on the local disk.
    fn should_save_baseline(&self) -> bool {
        self.connection.is_none()
            && self.load_baseline.is_none()
            && !matches!(self.baseline, Baseline::Discard)
    }

    /// Return a benchmark group. All benchmarks performed using a benchmark group will be
    /// grouped together in the final report.
    ///
    /// # Examples:
    ///
    /// ```rust
    /// #[macro_use] extern crate criterion;
    /// use self::criterion::*;
    ///
    /// fn bench_simple(c: &mut Criterion) {
    ///     let mut group = c.benchmark_group("My Group");
    ///
    ///     // Now we can perform benchmarks with this group
    ///     group.bench_function("Bench 1", |b| b.iter(|| 1 ));
    ///     group.bench_function("Bench 2", |b| b.iter(|| 2 ));
    ///
    ///     group.finish();
    /// }
    /// criterion_group!(benches, bench_simple);
    /// criterion_main!(benches);
    /// ```
    /// # Panics:
    /// Panics if the group name is empty
    pub fn benchmark_group<S: Into<String>>(&mut self, group_name: S) -> BenchmarkGroup<'_, M> {
        let group_name = group_name.into();
        assert!(!group_name.is_empty(), "Group name must not be empty.");

        if let Some(conn) = &self.connection {
            conn.send(&OutgoingMessage::BeginningBenchmarkGroup { group: &group_name })
                .unwrap();
        }

        BenchmarkGroup::new(self, group_name)
    }
}
impl<M> Criterion<M>
where
    M: Measurement + 'static,
{
    /// Benchmarks a function. For comparing multiple functions, see `benchmark_group`.
    ///
    /// # Example
    ///
    /// ```rust
    /// #[macro_use] extern crate criterion;
    /// use self::criterion::*;
    ///
    /// fn bench(c: &mut Criterion) {
    ///     // Setup (construct data, allocate memory, etc)
    ///     c.bench_function(
    ///         "function_name",
    ///         |b| b.iter(|| {
    ///             // Code to benchmark goes here
    ///         }),
    ///     );
    /// }
    ///
    /// criterion_group!(benches, bench);
    /// criterion_main!(benches);
    /// ```
    pub fn bench_function<F>(&mut self, id: &str, f: F) -> &mut Criterion<M>
    where
        F: FnMut(&mut Bencher<'_, M>),
    {
        self.benchmark_group(id)
            .bench_function(BenchmarkId::no_function(), f);
        self
    }

    /// Benchmarks a function with an input. For comparing multiple functions or multiple inputs,
    /// see `benchmark_group`.
    ///
    /// # Example
    ///
    /// ```rust
    /// #[macro_use] extern crate criterion;
    /// use self::criterion::*;
    ///
    /// fn bench(c: &mut Criterion) {
    ///     // Setup (construct data, allocate memory, etc)
    ///     let input = 5u64;
    ///     c.bench_with_input(
    ///         BenchmarkId::new("function_name", input), &input,
    ///         |b, i| b.iter(|| {
    ///             // Code to benchmark using input `i` goes here
    ///         }),
    ///     );
    /// }
    ///
    /// criterion_group!(benches, bench);
    /// criterion_main!(benches);
    /// ```
    pub fn bench_with_input<F, I>(&mut self, id: BenchmarkId, input: &I, f: F) -> &mut Criterion<M>
    where
        F: FnMut(&mut Bencher<'_, M>, &I),
    {
        // It's possible to use BenchmarkId::from_parameter to create a benchmark ID with no function
        // name. That's intended for use with BenchmarkGroups where the function name isn't necessary,
        // but here it is.
        let group_name = id.function_name.expect(
            "Cannot use BenchmarkId::from_parameter with Criterion::bench_with_input. \
                 Consider using a BenchmarkGroup or BenchmarkId::new instead.",
        );
        // Guaranteed safe because external callers can't create benchmark IDs without a parameter
        let parameter = id.parameter.unwrap();
        self.benchmark_group(group_name).bench_with_input(
            BenchmarkId::no_function_with_input(parameter),
            input,
            f,
        );
        self
    }
}

/// Enum representing different ways of measuring the throughput of benchmarked code.
/// If the throughput setting is configured for a benchmark then the estimated throughput will
/// be reported as well as the time per iteration.
// TODO: Remove serialize/deserialize from the public API.
#[derive(Debug, Clone, Serialize, Deserialize, PartialEq, Eq)]
pub enum Throughput {
    /// Measure throughput in terms of bytes/second. The value should be the number of bytes
    /// processed by one iteration of the benchmarked code. Typically, this would be the length of
    /// an input string or `&[u8]`.
    Bytes(u64),

    /// Equivalent to Bytes, but the value will be reported in terms of
    /// kilobytes (1000 bytes) per second instead of kibibytes (1024 bytes) per
    /// second, megabytes instead of mibibytes, and gigabytes instead of gibibytes.
    BytesDecimal(u64),

    /// Measure throughput in terms of elements/second. The value should be the number of elements
    /// processed by one iteration of the benchmarked code. Typically, this would be the size of a
    /// collection, but could also be the number of lines of input text or the number of values to
    /// parse.
    Elements(u64),
}

/// Axis scaling type
#[derive(Debug, Clone, Copy)]
pub enum AxisScale {
    /// Axes scale linearly
    Linear,

    /// Axes scale logarithmically
    Logarithmic,
}

/// Contains the configuration options for the plots generated by a particular benchmark
/// or benchmark group.
///
/// ```rust
/// use self::criterion::{Bencher, Criterion, PlotConfiguration, AxisScale};
///
/// let plot_config = PlotConfiguration::default()
///     .summary_scale(AxisScale::Logarithmic);
///
/// // Using Criterion::default() for simplicity; normally you'd use the macros.
/// let mut criterion = Criterion::default();
/// let mut benchmark_group = criterion.benchmark_group("Group name");
/// benchmark_group.plot_config(plot_config);
/// // Use benchmark group
/// ```
#[derive(Debug, Clone)]
pub struct PlotConfiguration {
    summary_scale: AxisScale,
}

impl Default for PlotConfiguration {
    fn default() -> PlotConfiguration {
        PlotConfiguration {
            summary_scale: AxisScale::Linear,
        }
    }
}

impl PlotConfiguration {
    #[must_use]
    /// Set the axis scale (linear or logarithmic) for the summary plots. Typically, you would
    /// set this to logarithmic if benchmarking over a range of inputs which scale exponentially.
    /// Defaults to linear.
    pub fn summary_scale(mut self, new_scale: AxisScale) -> PlotConfiguration {
        self.summary_scale = new_scale;
        self
    }
}

/// This enum allows the user to control how Criterion.rs chooses the iteration count when sampling.
/// The default is Auto, which will choose a method automatically based on the iteration time during
/// the warm-up phase.
#[derive(Debug, Clone, Copy)]
pub enum SamplingMode {
    /// Criterion.rs should choose a sampling method automatically. This is the default, and is
    /// recommended for most users and most benchmarks.
    Auto,

    /// Scale the iteration count in each sample linearly. This is suitable for most benchmarks,
    /// but it tends to require many iterations which can make it very slow for very long benchmarks.
    Linear,

    /// Keep the iteration count the same for all samples. This is not recommended, as it affects
    /// the statistics that Criterion.rs can compute. However, it requires fewer iterations than
    /// the Linear method and therefore is more suitable for very long-running benchmarks where
    /// benchmark execution time is more of a problem and statistical precision is less important.
    Flat,
}
impl SamplingMode {
    pub(crate) fn choose_sampling_mode(
        &self,
        warmup_mean_execution_time: f64,
        sample_count: u64,
        target_time: f64,
    ) -> ActualSamplingMode {
        match self {
            SamplingMode::Linear => ActualSamplingMode::Linear,
            SamplingMode::Flat => ActualSamplingMode::Flat,
            SamplingMode::Auto => {
                // Estimate execution time with linear sampling
                let total_runs = sample_count * (sample_count + 1) / 2;
                let d =
                    (target_time / warmup_mean_execution_time / total_runs as f64).ceil() as u64;
                let expected_ns = total_runs as f64 * d as f64 * warmup_mean_execution_time;

                if expected_ns > (2.0 * target_time) {
                    ActualSamplingMode::Flat
                } else {
                    ActualSamplingMode::Linear
                }
            }
        }
    }
}

/// Enum to represent the sampling mode without Auto.
#[derive(Debug, Clone, Copy, Serialize, Deserialize)]
pub(crate) enum ActualSamplingMode {
    Linear,
    Flat,
}
impl ActualSamplingMode {
    pub(crate) fn iteration_counts(
        &self,
        warmup_mean_execution_time: f64,
        sample_count: u64,
        target_time: &Duration,
    ) -> Vec<u64> {
        match self {
            ActualSamplingMode::Linear => {
                let n = sample_count;
                let met = warmup_mean_execution_time;
                let m_ns = target_time.as_nanos();
                // Solve: [d + 2*d + 3*d + ... + n*d] * met = m_ns
                let total_runs = n * (n + 1) / 2;
                let d = ((m_ns as f64 / met / total_runs as f64).ceil() as u64).max(1);
                let expected_ns = total_runs as f64 * d as f64 * met;

                if d == 1 {
                    let recommended_sample_size =
                        ActualSamplingMode::recommend_linear_sample_size(m_ns as f64, met);
                    let actual_time = Duration::from_nanos(expected_ns as u64);
                    eprint!("\nWarning: Unable to complete {} samples in {:.1?}. You may wish to increase target time to {:.1?}",
                            n, target_time, actual_time);

                    if recommended_sample_size != n {
                        eprintln!(
                            ", enable flat sampling, or reduce sample count to {}.",
                            recommended_sample_size
                        );
                    } else {
                        eprintln!(" or enable flat sampling.");
                    }
                }

                (1..(n + 1) as u64).map(|a| a * d).collect::<Vec<u64>>()
            }
            ActualSamplingMode::Flat => {
                let n = sample_count;
                let met = warmup_mean_execution_time;
                let m_ns = target_time.as_nanos() as f64;
                let time_per_sample = m_ns / (n as f64);
                // This is pretty simplistic; we could do something smarter to fit into the allotted time.
                let iterations_per_sample = ((time_per_sample / met).ceil() as u64).max(1);

                let expected_ns = met * (iterations_per_sample * n) as f64;

                if iterations_per_sample == 1 {
                    let recommended_sample_size =
                        ActualSamplingMode::recommend_flat_sample_size(m_ns, met);
                    let actual_time = Duration::from_nanos(expected_ns as u64);
                    eprint!("\nWarning: Unable to complete {} samples in {:.1?}. You may wish to increase target time to {:.1?}",
                            n, target_time, actual_time);

                    if recommended_sample_size != n {
                        eprintln!(", or reduce sample count to {}.", recommended_sample_size);
                    } else {
                        eprintln!(".");
                    }
                }

                vec![iterations_per_sample; n as usize]
            }
        }
    }

    fn is_linear(&self) -> bool {
        matches!(self, ActualSamplingMode::Linear)
    }

    fn recommend_linear_sample_size(target_time: f64, met: f64) -> u64 {
        // Some math shows that n(n+1)/2 * d * met = target_time. d = 1, so it can be ignored.
        // This leaves n(n+1) = (2*target_time)/met, or n^2 + n - (2*target_time)/met = 0
        // Which can be solved with the quadratic formula. Since A and B are constant 1,
        // this simplifies to sample_size = (-1 +- sqrt(1 - 4C))/2, where C = (2*target_time)/met.
        // We don't care about the negative solution. Experimentation shows that this actually tends to
        // result in twice the desired execution time (probably because of the ceil used to calculate
        // d) so instead I use c = target_time/met.
        let c = target_time / met;
        let sample_size = (-1.0 + (4.0 * c).sqrt()) / 2.0;
        let sample_size = sample_size as u64;

        // Round down to the nearest 10 to give a margin and avoid excessive precision
        let sample_size = (sample_size / 10) * 10;

        // Clamp it to be at least 10, since criterion.rs doesn't allow sample sizes smaller than 10.
        if sample_size < 10 {
            10
        } else {
            sample_size
        }
    }

    fn recommend_flat_sample_size(target_time: f64, met: f64) -> u64 {
        let sample_size = (target_time / met) as u64;

        // Round down to the nearest 10 to give a margin and avoid excessive precision
        let sample_size = (sample_size / 10) * 10;

        // Clamp it to be at least 10, since criterion.rs doesn't allow sample sizes smaller than 10.
        if sample_size < 10 {
            10
        } else {
            sample_size
        }
    }
}

#[derive(Debug, Serialize, Deserialize)]
pub(crate) struct SavedSample {
    sampling_mode: ActualSamplingMode,
    iters: Vec<f64>,
    times: Vec<f64>,
}

/// Custom-test-framework runner. Should not be called directly.
#[doc(hidden)]
pub fn runner(benches: &[&dyn Fn()]) {
    for bench in benches {
        bench();
    }
    Criterion::default().configure_from_args().final_summary();
}<|MERGE_RESOLUTION|>--- conflicted
+++ resolved
@@ -766,7 +766,6 @@
     /// this process.
     #[must_use]
     pub fn configure_from_args(mut self) -> Criterion<M> {
-<<<<<<< HEAD
         fn warn_ignored_flag(flag: &str) {
             eprintln!(
                 "Warning: {} will be ignored when running with `cargo criterion`. Use `cargo
@@ -794,12 +793,10 @@
             baseline,
             baseline_lenient,
             list,
+            format,
+            ignored,
+            exact,
             profile_time,
-            export,
-            compare,
-            baselines,
-            compare_threshold,
-            compare_list,
             load_baseline,
             sample_size,
             warm_up_time,
@@ -814,158 +811,6 @@
             plotting_backend,
             output_format,
         } = cli::parse_args(&self.config);
-=======
-        use clap::{Arg, Command};
-        let matches = Command::new("Criterion Benchmark")
-            .arg(Arg::new("FILTER")
-                .help("Skip benchmarks whose names do not contain FILTER.")
-                .index(1))
-            .arg(Arg::new("color")
-                .short('c')
-                .long("color")
-                .alias("colour")
-                .takes_value(true)
-                .possible_values(["auto", "always", "never"])
-                .default_value("auto")
-                .help("Configure coloring of output. always = always colorize output, never = never colorize output, auto = colorize output if output is a tty and compiled for unix."))
-            .arg(Arg::new("verbose")
-                .short('v')
-                .long("verbose")
-                .help("Print additional statistical information."))
-            .arg(Arg::new("quiet")
-                .long("quiet")
-                .conflicts_with("verbose")
-                .help("Print only the benchmark results."))
-            .arg(Arg::new("noplot")
-                .short('n')
-                .long("noplot")
-                .help("Disable plot and HTML generation."))
-            .arg(Arg::new("save-baseline")
-                .short('s')
-                .long("save-baseline")
-                .default_value("base")
-                .help("Save results under a named baseline."))
-            .arg(Arg::new("discard-baseline")
-                .long("discard-baseline")
-                .conflicts_with_all(&["save-baseline", "baseline", "baseline-lenient"])
-                .help("Discard benchmark results."))
-            .arg(Arg::new("baseline")
-                .short('b')
-                .long("baseline")
-                .takes_value(true)
-                .conflicts_with_all(&["save-baseline", "baseline-lenient"])
-                .help("Compare to a named baseline. If any benchmarks do not have the specified baseline this command fails."))
-            .arg(Arg::new("baseline-lenient")
-                .long("baseline-lenient")
-                .takes_value(true)
-                .conflicts_with_all(&["save-baseline", "baseline"])
-                .help("Compare to a named baseline. If any benchmarks do not have the specified baseline then just those benchmarks are not compared against the baseline while every other benchmark is compared against the baseline."))
-            .arg(Arg::new("list")
-                .long("list")
-                .help("List all benchmarks")
-                .conflicts_with_all(&["test", "profile-time"]))
-            .arg(Arg::new("format")
-                .long("format")
-                .possible_values(["pretty", "terse"])
-                .default_value("pretty")
-                // Note that libtest's --format also works during test execution, but criterion
-                // doesn't support that at the moment.
-                .help("Output formatting"))
-            .arg(Arg::new("ignored")
-                .long("ignored")
-                .help("List or run ignored benchmarks (currently means skip all benchmarks)"))
-            .arg(Arg::new("exact")
-                .long("exact")
-                .help("Run benchmarks that exactly match the provided filter"))
-            .arg(Arg::new("profile-time")
-                .long("profile-time")
-                .takes_value(true)
-                .help("Iterate each benchmark for approximately the given number of seconds, doing no analysis and without storing the results. Useful for running the benchmarks in a profiler.")
-                .conflicts_with_all(&["test", "list"]))
-            .arg(Arg::new("load-baseline")
-                 .long("load-baseline")
-                 .takes_value(true)
-                 .conflicts_with("profile-time")
-                 .requires("baseline")
-                 .help("Load a previous baseline instead of sampling new data."))
-            .arg(Arg::new("sample-size")
-                .long("sample-size")
-                .takes_value(true)
-                .help(&*format!("Changes the default size of the sample for this run. [default: {}]", self.config.sample_size)))
-            .arg(Arg::new("warm-up-time")
-                .long("warm-up-time")
-                .takes_value(true)
-                .help(&*format!("Changes the default warm up time for this run. [default: {}]", self.config.warm_up_time.as_secs())))
-            .arg(Arg::new("measurement-time")
-                .long("measurement-time")
-                .takes_value(true)
-                .help(&*format!("Changes the default measurement time for this run. [default: {}]", self.config.measurement_time.as_secs())))
-            .arg(Arg::new("nresamples")
-                .long("nresamples")
-                .takes_value(true)
-                .help(&*format!("Changes the default number of resamples for this run. [default: {}]", self.config.nresamples)))
-            .arg(Arg::new("noise-threshold")
-                .long("noise-threshold")
-                .takes_value(true)
-                .help(&*format!("Changes the default noise threshold for this run. [default: {}]", self.config.noise_threshold)))
-            .arg(Arg::new("confidence-level")
-                .long("confidence-level")
-                .takes_value(true)
-                .help(&*format!("Changes the default confidence level for this run. [default: {}]", self.config.confidence_level)))
-            .arg(Arg::new("significance-level")
-                .long("significance-level")
-                .takes_value(true)
-                .help(&*format!("Changes the default significance level for this run. [default: {}]", self.config.significance_level)))
-            .arg(Arg::new("quick")
-                .long("quick")
-                .conflicts_with("sample-size")
-                .help(&*format!("Benchmark only until the significance level has been reached [default: {}]", self.config.quick_mode)))
-            .arg(Arg::new("test")
-                .hide(true)
-                .long("test")
-                .help("Run the benchmarks once, to verify that they execute successfully, but do not measure or report the results.")
-                .conflicts_with_all(&["list", "profile-time"]))
-            .arg(Arg::new("bench")
-                .hide(true)
-                .long("bench"))
-            .arg(Arg::new("plotting-backend")
-                 .long("plotting-backend")
-                 .takes_value(true)
-                 .possible_values(["gnuplot", "plotters"])
-                 .help("Set the plotting backend. By default, Criterion.rs will use the gnuplot backend if gnuplot is available, or the plotters backend if it isn't."))
-            .arg(Arg::new("output-format")
-                .long("output-format")
-                .takes_value(true)
-                .possible_values(["criterion", "bencher"])
-                .default_value("criterion")
-                .help("Change the CLI output format. By default, Criterion.rs will use its own format. If output format is set to 'bencher', Criterion.rs will print output in a format that resembles the 'bencher' crate."))
-            .arg(Arg::new("nocapture")
-                .long("nocapture")
-                .hide(true)
-                .help("Ignored, but added for compatibility with libtest."))
-            .arg(Arg::new("show-output")
-                .long("show-output")
-                .hidden(true)
-                .help("Ignored, but added for compatibility with libtest."))
-            .arg(Arg::new("version")
-                .hidden(true)
-                .short('V')
-                .long("version"))
-            .after_help("
-This executable is a Criterion.rs benchmark.
-See https://github.com/bheisler/criterion.rs for more details.
-
-To enable debug output, define the environment variable CRITERION_DEBUG.
-Criterion.rs will output more debug information and will save the gnuplot
-scripts alongside the generated plots.
-
-To test that the benchmarks work, run `cargo test --benches`
-
-NOTE: If you see an 'unrecognized option' error using any of the options above, see:
-https://bheisler.github.io/criterion.rs/book/faq.html
-")
-            .get_matches();
->>>>>>> 27642b47
 
         if self.connection.is_some() {
             if color != cli::Color::default() {
@@ -996,30 +841,11 @@
             (false, _) => true,     // cargo test --benches should run tests
         };
 
-        self.mode = if matches.is_present("list") {
-            let list_format = match matches
-                .value_of("format")
-                .expect("a default value was provided for this")
-            {
-                "pretty" => ListFormat::Pretty,
-                "terse" => ListFormat::Terse,
-                other => unreachable!(
-                    "unrecognized value for --format that isn't part of possible-values: {}",
-                    other
-                ),
-            };
-            Mode::List(list_format)
-        } else if test_mode {
+        self.mode = if test_mode {
             Mode::Test
-<<<<<<< HEAD
         } else if list {
-            Mode::List
+            Mode::List(ListFormat::from(format))
         } else if let Some(num_seconds) = profile_time {
-=======
-        } else if matches.is_present("profile-time") {
-            let num_seconds = matches.value_of_t_or_exit("profile-time");
-
->>>>>>> 27642b47
             if num_seconds < 1.0 {
                 eprintln!("Profile time must be at least one second.");
                 std::process::exit(1);
@@ -1035,19 +861,14 @@
             self.connection = None;
         }
 
-<<<<<<< HEAD
-        if let Some(f) = filter {
-            self = self.with_filter(f);
-        }
-=======
-        let filter = if matches.is_present("ignored") {
+        let benchmark_filter = if ignored {
             // --ignored overwrites any name-based filters passed in.
             BenchmarkFilter::RejectAll
-        } else if let Some(filter) = matches.value_of("FILTER") {
-            if matches.is_present("exact") {
-                BenchmarkFilter::Exact(filter.to_owned())
+        } else if let Some(filter) = filter {
+            if exact {
+                BenchmarkFilter::Exact(filter)
             } else {
-                let regex = Regex::new(filter).unwrap_or_else(|err| {
+                let regex = Regex::new(&filter).unwrap_or_else(|err| {
                     panic!(
                         "Unable to parse '{}' as a regular expression: {}",
                         filter, err
@@ -1058,8 +879,7 @@
         } else {
             BenchmarkFilter::AcceptAll
         };
-        self = self.with_benchmark_filter(filter);
->>>>>>> 27642b47
+        self = self.with_benchmark_filter(benchmark_filter);
 
         if let Some(backend) = plotting_backend {
             self = self.plotting_backend(PlottingBackend::from(backend));
@@ -1158,59 +978,7 @@
             self.config.significance_level = significance_level;
         }
 
-<<<<<<< HEAD
-        // XXX: Comparison functionality should ideally live in 'cargo-criterion'.
-        if compare {
-            if self.connection.is_some() {
-                eprintln!(
-                    "Error: tabulating results is not supported when running with cargo-criterion."
-                );
-                std::process::exit(1);
-            }
-            // Other arguments: compare-threshold, compare-list.
-
-            let stdout_isatty = atty::is(atty::Stream::Stdout);
-            let enable_text_coloring = match color {
-                cli::Color::Always => true,
-                cli::Color::Never => false,
-                cli::Color::Auto => stdout_isatty,
-            };
-
-            let args = critcmp::app::Args {
-                baselines,
-                output_list: compare_list,
-                threshold: compare_threshold,
-                color: enable_text_coloring,
-                filter: self.filter,
-            };
-            critcmp::main::main(args);
-            std::process::exit(0);
-        }
-
-        if let Some(baseline) = export {
-            let benchmarks = critcmp::app::Args {
-                baselines,
-                ..Default::default()
-            }
-            .benchmarks()
-            .expect("failed to find baselines");
-            let mut stdout = std::io::stdout();
-            let basedata = match benchmarks.by_baseline.get(&baseline) {
-                Some(basedata) => basedata,
-                None => {
-                    eprintln!("failed to find baseline '{}'", baseline);
-                    std::process::exit(1);
-                }
-            };
-            serde_json::to_writer_pretty(&mut stdout, basedata).unwrap();
-            writeln!(stdout).unwrap();
-            std::process::exit(0);
-        }
-
         if quick {
-=======
-        if matches.is_present("quick") {
->>>>>>> 27642b47
             self.config.quick_mode = true;
         }
 
