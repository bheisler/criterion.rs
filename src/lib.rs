//! A statistics-driven micro-benchmarking library written in Rust.
//!
//! This crate is a microbenchmarking library which aims to provide strong
//! statistical confidence in detecting and estimating the size of performance
//! improvements and regressions, while also being easy to use.
//!
//! See
//! [the user guide](https://bheisler.github.io/criterion.rs/book/index.html)
//! for examples as well as details on the measurement and analysis process,
//! and the output.
//!
//! ## Features:
//! * Collects detailed statistics, providing strong confidence that changes
//!   to performance are real, not measurement noise.
//! * Produces detailed charts, providing thorough understanding of your code's
//!   performance behavior.

#![warn(missing_docs)]
#![warn(bare_trait_objects)]
#![cfg_attr(feature = "real_blackbox", feature(test))]
#![cfg_attr(
    feature = "cargo-clippy",
    allow(
        clippy::just_underscores_and_digits, // Used in the stats code
        clippy::transmute_ptr_to_ptr, // Used in the stats code
        clippy::manual_non_exhaustive, // Remove when MSRV bumped above 1.40
    )
)]

#[cfg(test)]
extern crate approx;

#[cfg(test)]
extern crate quickcheck;

use clap::value_t;
use regex::Regex;

#[macro_use]
extern crate lazy_static;

#[cfg(feature = "real_blackbox")]
extern crate test;

#[macro_use]
extern crate serde_derive;

// Needs to be declared before other modules
// in order to be usable there.
#[macro_use]
mod macros_private;
#[macro_use]
mod analysis;
mod benchmark;
#[macro_use]
mod benchmark_group;
pub mod async_executor;
mod bencher;
mod connection;
mod critcmp;
#[cfg(feature = "csv_output")]
mod csv_report;
mod error;
mod estimate;
mod format;
mod fs;
mod html;
mod kde;
mod macros;
pub mod measurement;
mod plot;
pub mod profiler;
mod report;
mod routine;
mod stats;

use std::cell::RefCell;
use std::collections::HashSet;
use std::default::Default;
use std::env;
use std::net::TcpStream;
use std::path::{Path, PathBuf};
use std::process::Command;
use std::sync::{Mutex, MutexGuard};
use std::time::Duration;

use criterion_plot::{Version, VersionError};

use crate::benchmark::BenchmarkConfig;
use crate::connection::Connection;
use crate::connection::OutgoingMessage;
use crate::html::Html;
use crate::measurement::{Measurement, WallTime};
#[cfg(feature = "plotters")]
use crate::plot::PlottersBackend;
use crate::plot::{Gnuplot, Plotter};
use crate::profiler::{ExternalProfiler, Profiler};
use crate::report::{BencherReport, CliReport, CliVerbosity, Report, ReportContext, Reports};

#[cfg(feature = "async")]
pub use crate::bencher::AsyncBencher;
pub use crate::bencher::Bencher;
pub use crate::benchmark_group::{BenchmarkGroup, BenchmarkId};

lazy_static! {
    static ref DEBUG_ENABLED: bool = std::env::var_os("CRITERION_DEBUG").is_some();
    static ref GNUPLOT_VERSION: Result<Version, VersionError> = criterion_plot::version();
    static ref DEFAULT_PLOTTING_BACKEND: PlottingBackend = {
        if cfg!(feature = "html_reports") {
            match &*GNUPLOT_VERSION {
                Ok(_) => PlottingBackend::Gnuplot,
                Err(e) => {
                    match e {
                        VersionError::Exec(_) => eprintln!("Gnuplot not found, using plotters backend"),
                        e => eprintln!(
                            "Gnuplot not found or not usable, using plotters backend\n{}",
                            e
                        ),
                    };
                    PlottingBackend::Plotters
                }
            }
        } else {
            PlottingBackend::None
        }
    };
    static ref CARGO_CRITERION_CONNECTION: Option<Mutex<Connection>> = {
        match std::env::var("CARGO_CRITERION_PORT") {
            Ok(port_str) => {
                let port: u16 = port_str.parse().ok()?;
                let stream = TcpStream::connect(("localhost", port)).ok()?;
                Some(Mutex::new(Connection::new(stream).ok()?))
            }
            Err(_) => None,
        }
    };
    static ref DEFAULT_OUTPUT_DIRECTORY: PathBuf = {
        // Set criterion home to (in descending order of preference):
        // - $CRITERION_HOME (cargo-criterion sets this, but other users could as well)
        // - $CARGO_TARGET_DIR/criterion
        // - the cargo target dir from `cargo metadata`
        // - ./target/criterion
        if let Some(value) = env::var_os("CRITERION_HOME") {
            PathBuf::from(value)
        } else if let Some(path) = cargo_target_directory() {
            path.join("criterion")
        } else {
            PathBuf::from("target/criterion")
        }
    };
}

fn debug_enabled() -> bool {
    *DEBUG_ENABLED
}

/// A function that is opaque to the optimizer, used to prevent the compiler from
/// optimizing away computations in a benchmark.
///
/// This variant is backed by the (unstable) test::black_box function.
#[cfg(feature = "real_blackbox")]
pub fn black_box<T>(dummy: T) -> T {
    test::black_box(dummy)
}

/// A function that is opaque to the optimizer, used to prevent the compiler from
/// optimizing away computations in a benchmark.
///
/// This variant is stable-compatible, but it may cause some performance overhead
/// or fail to prevent code from being eliminated.
#[cfg(not(feature = "real_blackbox"))]
pub fn black_box<T>(dummy: T) -> T {
    unsafe {
        let ret = std::ptr::read_volatile(&dummy);
        std::mem::forget(dummy);
        ret
    }
}

/// Argument to [`Bencher::iter_batched`](struct.Bencher.html#method.iter_batched) and
/// [`Bencher::iter_batched_ref`](struct.Bencher.html#method.iter_batched_ref) which controls the
/// batch size.
///
/// Generally speaking, almost all benchmarks should use `SmallInput`. If the input or the result
/// of the benchmark routine is large enough that `SmallInput` causes out-of-memory errors,
/// `LargeInput` can be used to reduce memory usage at the cost of increasing the measurement
/// overhead. If the input or the result is extremely large (or if it holds some
/// limited external resource like a file handle), `PerIteration` will set the number of iterations
/// per batch to exactly one. `PerIteration` can increase the measurement overhead substantially
/// and should be avoided wherever possible.
///
/// Each value lists an estimate of the measurement overhead. This is intended as a rough guide
/// to assist in choosing an option, it should not be relied upon. In particular, it is not valid
/// to subtract the listed overhead from the measurement and assume that the result represents the
/// true runtime of a function. The actual measurement overhead for your specific benchmark depends
/// on the details of the function you're benchmarking and the hardware and operating
/// system running the benchmark.
///
/// With that said, if the runtime of your function is small relative to the measurement overhead
/// it will be difficult to take accurate measurements. In this situation, the best option is to use
/// [`Bencher::iter`](struct.Bencher.html#method.iter) which has next-to-zero measurement overhead.
#[derive(Debug, Eq, PartialEq, Copy, Hash, Clone)]
pub enum BatchSize {
    /// `SmallInput` indicates that the input to the benchmark routine (the value returned from
    /// the setup routine) is small enough that millions of values can be safely held in memory.
    /// Always prefer `SmallInput` unless the benchmark is using too much memory.
    ///
    /// In testing, the maximum measurement overhead from benchmarking with `SmallInput` is on the
    /// order of 500 picoseconds. This is presented as a rough guide; your results may vary.
    SmallInput,

    /// `LargeInput` indicates that the input to the benchmark routine or the value returned from
    /// that routine is large. This will reduce the memory usage but increase the measurement
    /// overhead.
    ///
    /// In testing, the maximum measurement overhead from benchmarking with `LargeInput` is on the
    /// order of 750 picoseconds. This is presented as a rough guide; your results may vary.
    LargeInput,

    /// `PerIteration` indicates that the input to the benchmark routine or the value returned from
    /// that routine is extremely large or holds some limited resource, such that holding many values
    /// in memory at once is infeasible. This provides the worst measurement overhead, but the
    /// lowest memory usage.
    ///
    /// In testing, the maximum measurement overhead from benchmarking with `PerIteration` is on the
    /// order of 350 nanoseconds or 350,000 picoseconds. This is presented as a rough guide; your
    /// results may vary.
    PerIteration,

    /// `NumBatches` will attempt to divide the iterations up into a given number of batches.
    /// A larger number of batches (and thus smaller batches) will reduce memory usage but increase
    /// measurement overhead. This allows the user to choose their own tradeoff between memory usage
    /// and measurement overhead, but care must be taken in tuning the number of batches. Most
    /// benchmarks should use `SmallInput` or `LargeInput` instead.
    NumBatches(u64),

    /// `NumIterations` fixes the batch size to a constant number, specified by the user. This
    /// allows the user to choose their own tradeoff between overhead and memory usage, but care must
    /// be taken in tuning the batch size. In general, the measurement overhead of `NumIterations`
    /// will be larger than that of `NumBatches`. Most benchmarks should use `SmallInput` or
    /// `LargeInput` instead.
    NumIterations(u64),

    #[doc(hidden)]
    __NonExhaustive,
}
impl BatchSize {
    /// Convert to a number of iterations per batch.
    ///
    /// We try to do a constant number of batches regardless of the number of iterations in this
    /// sample. If the measurement overhead is roughly constant regardless of the number of
    /// iterations the analysis of the results later will have an easier time separating the
    /// measurement overhead from the benchmark time.
    fn iters_per_batch(self, iters: u64) -> u64 {
        match self {
            BatchSize::SmallInput => (iters + 10 - 1) / 10,
            BatchSize::LargeInput => (iters + 1000 - 1) / 1000,
            BatchSize::PerIteration => 1,
            BatchSize::NumBatches(batches) => (iters + batches - 1) / batches,
            BatchSize::NumIterations(size) => size,
            BatchSize::__NonExhaustive => panic!("__NonExhaustive is not a valid BatchSize."),
        }
    }
}

/// Baseline describes how the baseline_directory is handled.
#[derive(Debug, Clone, Copy)]
pub enum Baseline {
    /// CompareLenient compares against a previous saved version of the baseline.
    /// If a previous baseline does not exist, the benchmark is run as normal but no comparison occurs.
    CompareLenient,
    /// CompareStrict compares against a previous saved version of the baseline.
    /// If a previous baseline does not exist, a panic occurs.
    CompareStrict,
    /// Save writes the benchmark results to the baseline directory,
    /// overwriting any results that were previously there.
    Save,
    /// Discard benchmark results.
    Discard,
}

/// Enum used to select the plotting backend.
#[derive(Debug, Clone, Copy)]
pub enum PlottingBackend {
    /// Plotting backend which uses the external `gnuplot` command to render plots. This is the
    /// default if the `gnuplot` command is installed.
    Gnuplot,
    /// Plotting backend which uses the rust 'Plotters' library. This is the default if `gnuplot`
    /// is not installed.
    Plotters,
    /// Null plotting backend which outputs nothing,
    None,
}
impl PlottingBackend {
    fn create_plotter(&self) -> Option<Box<dyn Plotter>> {
        match self {
            PlottingBackend::Gnuplot => Some(Box::new(Gnuplot::default())),
            #[cfg(feature = "plotters")]
            PlottingBackend::Plotters => Some(Box::new(PlottersBackend::default())),
            #[cfg(not(feature = "plotters"))]
            PlottingBackend::Plotters => panic!("Criterion was built without plotters support."),
            PlottingBackend::None => None,
        }
    }
}

#[derive(Debug, Clone)]
/// Enum representing the execution mode.
pub(crate) enum Mode {
    /// Run benchmarks normally.
    Benchmark,
    /// List all benchmarks but do not run them.
    List,
    /// Run benchmarks once to verify that they work, but otherwise do not measure them.
    Test,
    /// Iterate benchmarks for a given length of time but do not analyze or report on them.
    Profile(Duration),
}
impl Mode {
    pub fn is_benchmark(&self) -> bool {
        matches!(self, Mode::Benchmark)
    }
}

/// The benchmark manager
///
/// `Criterion` lets you configure and execute benchmarks
///
/// Each benchmark consists of four phases:
///
/// - **Warm-up**: The routine is repeatedly executed, to let the CPU/OS/JIT/interpreter adapt to
/// the new load
/// - **Measurement**: The routine is repeatedly executed, and timing information is collected into
/// a sample
/// - **Analysis**: The sample is analyzed and distilled into meaningful statistics that get
/// reported to stdout, stored in files, and plotted
/// - **Comparison**: The current sample is compared with the sample obtained in the previous
/// benchmark.
pub struct Criterion<M: Measurement = WallTime> {
    config: BenchmarkConfig,
    filter: Option<Regex>,
    report: Reports,
    output_directory: PathBuf,
    baseline_directory: String,
    baseline: Baseline,
    load_baseline: Option<String>,
    all_directories: HashSet<String>,
    all_titles: HashSet<String>,
    measurement: M,
    profiler: Box<RefCell<dyn Profiler>>,
    connection: Option<MutexGuard<'static, Connection>>,
    mode: Mode,
}

/// Returns the Cargo target directory, possibly calling `cargo metadata` to
/// figure it out.
fn cargo_target_directory() -> Option<PathBuf> {
    #[derive(Deserialize)]
    struct Metadata {
        target_directory: PathBuf,
    }

    env::var_os("CARGO_TARGET_DIR")
        .map(PathBuf::from)
        .or_else(|| {
            let output = Command::new(env::var_os("CARGO")?)
                .args(&["metadata", "--format-version", "1"])
                .output()
                .ok()?;
            let metadata: Metadata = serde_json::from_slice(&output.stdout).ok()?;
            Some(metadata.target_directory)
        })
}

impl Default for Criterion {
    /// Creates a benchmark manager with the following default settings:
    ///
    /// - Sample size: 100 measurements
    /// - Warm-up time: 3 s
    /// - Measurement time: 5 s
    /// - Bootstrap size: 100 000 resamples
    /// - Noise threshold: 0.01 (1%)
    /// - Confidence level: 0.95
    /// - Significance level: 0.05
    /// - Plotting: enabled, using gnuplot if available or plotters if gnuplot is not available
    /// - No filter
    fn default() -> Criterion {
        let reports = Reports {
            cli_enabled: true,
            cli: CliReport::new(false, false, CliVerbosity::Normal),
            bencher_enabled: false,
            bencher: BencherReport,
            html: DEFAULT_PLOTTING_BACKEND.create_plotter().map(Html::new),
            csv_enabled: cfg!(feature = "csv_output"),
        };

        let mut criterion = Criterion {
            config: BenchmarkConfig {
                confidence_level: 0.95,
                measurement_time: Duration::from_secs(5),
                noise_threshold: 0.01,
                nresamples: 100_000,
                sample_size: 100,
                significance_level: 0.05,
                warm_up_time: Duration::from_secs(3),
                sampling_mode: SamplingMode::Auto,
                quick_mode: false,
            },
            filter: None,
            report: reports,
            baseline_directory: "base".to_owned(),
            baseline: Baseline::Save,
            load_baseline: None,
            output_directory: DEFAULT_OUTPUT_DIRECTORY.clone(),
            all_directories: HashSet::new(),
            all_titles: HashSet::new(),
            measurement: WallTime,
            profiler: Box::new(RefCell::new(ExternalProfiler)),
            connection: CARGO_CRITERION_CONNECTION
                .as_ref()
                .map(|mtx| mtx.lock().unwrap()),
            mode: Mode::Benchmark,
        };

        if criterion.connection.is_some() {
            // disable all reports when connected to cargo-criterion; it will do the reporting.
            criterion.report.cli_enabled = false;
            criterion.report.bencher_enabled = false;
            criterion.report.csv_enabled = false;
            criterion.report.html = None;
        }
        criterion
    }
}

impl<M: Measurement> Criterion<M> {
    /// Changes the measurement for the benchmarks run with this runner. See the
    /// Measurement trait for more details
    pub fn with_measurement<M2: Measurement>(self, m: M2) -> Criterion<M2> {
        // Can't use struct update syntax here because they're technically different types.
        Criterion {
            config: self.config,
            filter: self.filter,
            report: self.report,
            baseline_directory: self.baseline_directory,
            baseline: self.baseline,
            load_baseline: self.load_baseline,
            output_directory: self.output_directory,
            all_directories: self.all_directories,
            all_titles: self.all_titles,
            measurement: m,
            profiler: self.profiler,
            connection: self.connection,
            mode: self.mode,
        }
    }

    #[must_use]
    /// Changes the internal profiler for benchmarks run with this runner. See
    /// the Profiler trait for more details.
    pub fn with_profiler<P: Profiler + 'static>(self, p: P) -> Criterion<M> {
        Criterion {
            profiler: Box::new(RefCell::new(p)),
            ..self
        }
    }

    #[must_use]
    /// Set the plotting backend. By default, Criterion will use gnuplot if available, or plotters
    /// if not.
    ///
    /// Panics if `backend` is `PlottingBackend::Gnuplot` and gnuplot is not available.
    pub fn plotting_backend(mut self, backend: PlottingBackend) -> Criterion<M> {
        if let PlottingBackend::Gnuplot = backend {
            assert!(
                !GNUPLOT_VERSION.is_err(),
                "Gnuplot plotting backend was requested, but gnuplot is not available. \
                To continue, either install Gnuplot or allow Criterion.rs to fall back \
                to using plotters."
            );
        }

        self.report.html = backend.create_plotter().map(Html::new);
        self
    }

    #[must_use]
    /// Changes the default size of the sample for benchmarks run with this runner.
    ///
    /// A bigger sample should yield more accurate results if paired with a sufficiently large
    /// measurement time.
    ///
    /// Sample size must be at least 10.
    ///
    /// # Panics
    ///
    /// Panics if n < 10
    pub fn sample_size(mut self, n: usize) -> Criterion<M> {
        assert!(n >= 10);

        self.config.sample_size = n;
        self
    }

    #[must_use]
    /// Changes the default warm up time for benchmarks run with this runner.
    ///
    /// # Panics
    ///
    /// Panics if the input duration is zero
    pub fn warm_up_time(mut self, dur: Duration) -> Criterion<M> {
        assert!(dur.as_nanos() > 0);

        self.config.warm_up_time = dur;
        self
    }

    #[must_use]
    /// Changes the default measurement time for benchmarks run with this runner.
    ///
    /// With a longer time, the measurement will become more resilient to transitory peak loads
    /// caused by external programs
    ///
    /// **Note**: If the measurement time is too "low", Criterion will automatically increase it
    ///
    /// # Panics
    ///
    /// Panics if the input duration in zero
    pub fn measurement_time(mut self, dur: Duration) -> Criterion<M> {
        assert!(dur.as_nanos() > 0);

        self.config.measurement_time = dur;
        self
    }

    #[must_use]
    /// Changes the default number of resamples for benchmarks run with this runner.
    ///
    /// Number of resamples to use for the
    /// [bootstrap](http://en.wikipedia.org/wiki/Bootstrapping_(statistics)#Case_resampling)
    ///
    /// A larger number of resamples reduces the random sampling errors, which are inherent to the
    /// bootstrap method, but also increases the analysis time
    ///
    /// # Panics
    ///
    /// Panics if the number of resamples is set to zero
    pub fn nresamples(mut self, n: usize) -> Criterion<M> {
        assert!(n > 0);
        if n <= 1000 {
            eprintln!("\nWarning: It is not recommended to reduce nresamples below 1000.");
        }

        self.config.nresamples = n;
        self
    }

    #[must_use]
    /// Changes the default noise threshold for benchmarks run with this runner. The noise threshold
    /// is used to filter out small changes in performance, even if they are statistically
    /// significant. Sometimes benchmarking the same code twice will result in small but
    /// statistically significant differences solely because of noise. This provides a way to filter
    /// out some of these false positives at the cost of making it harder to detect small changes
    /// to the true performance of the benchmark.
    ///
    /// The default is 0.01, meaning that changes smaller than 1% will be ignored.
    ///
    /// # Panics
    ///
    /// Panics if the threshold is set to a negative value
    pub fn noise_threshold(mut self, threshold: f64) -> Criterion<M> {
        assert!(threshold >= 0.0);

        self.config.noise_threshold = threshold;
        self
    }

    #[must_use]
    /// Changes the default confidence level for benchmarks run with this runner. The confidence
    /// level is the desired probability that the true runtime lies within the estimated
    /// [confidence interval](https://en.wikipedia.org/wiki/Confidence_interval). The default is
    /// 0.95, meaning that the confidence interval should capture the true value 95% of the time.
    ///
    /// # Panics
    ///
    /// Panics if the confidence level is set to a value outside the `(0, 1)` range
    pub fn confidence_level(mut self, cl: f64) -> Criterion<M> {
        assert!(cl > 0.0 && cl < 1.0);
        if cl < 0.5 {
            eprintln!("\nWarning: It is not recommended to reduce confidence level below 0.5.");
        }

        self.config.confidence_level = cl;
        self
    }

    #[must_use]
    /// Changes the default [significance level](https://en.wikipedia.org/wiki/Statistical_significance)
    /// for benchmarks run with this runner. This is used to perform a
    /// [hypothesis test](https://en.wikipedia.org/wiki/Statistical_hypothesis_testing) to see if
    /// the measurements from this run are different from the measured performance of the last run.
    /// The significance level is the desired probability that two measurements of identical code
    /// will be considered 'different' due to noise in the measurements. The default value is 0.05,
    /// meaning that approximately 5% of identical benchmarks will register as different due to
    /// noise.
    ///
    /// This presents a trade-off. By setting the significance level closer to 0.0, you can increase
    /// the statistical robustness against noise, but it also weakens Criterion.rs' ability to
    /// detect small but real changes in the performance. By setting the significance level
    /// closer to 1.0, Criterion.rs will be more able to detect small true changes, but will also
    /// report more spurious differences.
    ///
    /// See also the noise threshold setting.
    ///
    /// # Panics
    ///
    /// Panics if the significance level is set to a value outside the `(0, 1)` range
    pub fn significance_level(mut self, sl: f64) -> Criterion<M> {
        assert!(sl > 0.0 && sl < 1.0);

        self.config.significance_level = sl;
        self
    }

    #[must_use]
    /// Enables plotting
    pub fn with_plots(mut self) -> Criterion<M> {
        // If running under cargo-criterion then don't re-enable the reports; let it do the reporting.
        if self.connection.is_none() && self.report.html.is_none() {
            let default_backend = DEFAULT_PLOTTING_BACKEND.create_plotter();
            if let Some(backend) = default_backend {
                self.report.html = Some(Html::new(backend));
            } else {
                panic!("Cannot find a default plotting backend!");
            }
        }
        self
    }

    #[must_use]
    /// Disables plotting
    pub fn without_plots(mut self) -> Criterion<M> {
        self.report.html = None;
        self
    }

    #[must_use]
    /// Names an explicit baseline and enables overwriting the previous results.
    pub fn save_baseline(mut self, baseline: String) -> Criterion<M> {
        self.baseline_directory = baseline;
        self.baseline = Baseline::Save;
        self
    }

    #[must_use]
    /// Names an explicit baseline and disables overwriting the previous results.
    pub fn retain_baseline(mut self, baseline: String, strict: bool) -> Criterion<M> {
        self.baseline_directory = baseline;
        self.baseline = if strict {
            Baseline::CompareStrict
        } else {
            Baseline::CompareLenient
        };
        self
    }

    #[must_use]
    /// Filters the benchmarks. Only benchmarks with names that contain the
    /// given string will be executed.
    pub fn with_filter<S: Into<String>>(mut self, filter: S) -> Criterion<M> {
        let filter_text = filter.into();
        let filter = Regex::new(&filter_text).unwrap_or_else(|err| {
            panic!(
                "Unable to parse '{}' as a regular expression: {}",
                filter_text, err
            )
        });
        self.filter = Some(filter);

        self
    }

    #[must_use]
    /// Override whether the CLI output will be colored or not. Usually you would use the `--color`
    /// CLI argument, but this is available for programmmatic use as well.
    pub fn with_output_color(mut self, enabled: bool) -> Criterion<M> {
        self.report.cli.enable_text_coloring = enabled;
        self
    }

    /// Set the output directory (currently for testing only)
    #[must_use]
    #[doc(hidden)]
    pub fn output_directory(mut self, path: &Path) -> Criterion<M> {
        self.output_directory = path.to_owned();

        self
    }

    /// Set the profile time (currently for testing only)
    #[must_use]
    #[doc(hidden)]
    pub fn profile_time(mut self, profile_time: Option<Duration>) -> Criterion<M> {
        match profile_time {
            Some(time) => self.mode = Mode::Profile(time),
            None => self.mode = Mode::Benchmark,
        }

        self
    }

    /// Generate the final summary at the end of a run.
    #[doc(hidden)]
    pub fn final_summary(&self) {
        if !self.mode.is_benchmark() {
            return;
        }

        let report_context = ReportContext {
            output_directory: self.output_directory.clone(),
            plot_config: PlotConfiguration::default(),
        };

        self.report.final_summary(&report_context);
    }

    /// Configure this criterion struct based on the command-line arguments to
    /// this process.
    #[must_use]
    #[cfg_attr(feature = "cargo-clippy", allow(clippy::cognitive_complexity))]
    pub fn configure_from_args(mut self) -> Criterion<M> {
        use clap::{App, Arg};
        let matches = App::new("Criterion Benchmark")
            .arg(Arg::with_name("FILTER")
                .help("Skip benchmarks whose names do not contain FILTER.")
                .index(1))
            .arg(Arg::with_name("color")
                .short("c")
                .long("color")
                .alias("colour")
                .takes_value(true)
                .possible_values(&["auto", "always", "never"])
                .default_value("auto")
                .help("Configure coloring of output. always = always colorize output, never = never colorize output, auto = colorize output if output is a tty and compiled for unix."))
            .arg(Arg::with_name("verbose")
                .short("v")
                .long("verbose")
                .help("Print additional statistical information."))
            .arg(Arg::with_name("quiet")
                .long("quiet")
                .conflicts_with("verbose")
                .help("Print only the benchmark results."))
            .arg(Arg::with_name("noplot")
                .short("n")
                .long("noplot")
                .help("Disable plot and HTML generation."))
            .arg(Arg::with_name("save-baseline")
                .short("s")
                .long("save-baseline")
                .default_value("base")
                .help("Save results under a named baseline."))
            .arg(Arg::with_name("discard-baseline")
                .long("discard-baseline")
                .conflicts_with_all(&["save-baseline", "baseline", "baseline-lenient"])
                .help("Discard benchmark results."))
            .arg(Arg::with_name("baseline")
                .short("b")
                .long("baseline")
                .takes_value(true)
                .conflicts_with_all(&["save-baseline", "baseline-lenient"])
                .help("Compare to a named baseline. If any benchmarks do not have the specified baseline this command fails."))
            .arg(Arg::with_name("baseline-lenient")
                .long("baseline-lenient")
                .takes_value(true)
                .conflicts_with_all(&["save-baseline", "baseline"])
                .help("Compare to a named baseline. If any benchmarks do not have the specified baseline then just those benchmarks are not compared against the baseline while every other benchmark is compared against the baseline."))
            .arg(Arg::with_name("list")
                .long("list")
                .help("List all benchmarks")
                .conflicts_with_all(&["test", "profile-time"]))
            .arg(Arg::with_name("profile-time")
                .long("profile-time")
                .takes_value(true)
                .help("Iterate each benchmark for approximately the given number of seconds, doing no analysis and without storing the results. Useful for running the benchmarks in a profiler.")
                .conflicts_with_all(&["test", "list"]))
            .arg(Arg::with_name("compare")
                .long("compare")
                .help("Tabulate benchmark results")
                .conflicts_with_all(&["list", "test", "profile-time"]))
            .arg(Arg::with_name("baselines")
                .long("baselines")
                .multiple(true)
                .value_name("baselines")
                .requires("compare")
                .require_delimiter(true)
                .help("Limit the baselines used in tabulated results.")
                .help(""))
            .arg(Arg::with_name("compare-threshold")
                .long("compare-threshold")
                .takes_value(true)
                .help(""))
            .arg(Arg::with_name("compare-list")
                .long("compare-list")
                .help(""))
            .arg(Arg::with_name("load-baseline")
                 .long("load-baseline")
                 .takes_value(true)
                 .conflicts_with("profile-time")
                 .requires("baseline")
                 .help("Load a previous baseline instead of sampling new data."))
            .arg(Arg::with_name("sample-size")
                .long("sample-size")
                .takes_value(true)
                .help(&format!("Changes the default size of the sample for this run. [default: {}]", self.config.sample_size)))
            .arg(Arg::with_name("warm-up-time")
                .long("warm-up-time")
                .takes_value(true)
                .help(&format!("Changes the default warm up time for this run. [default: {}]", self.config.warm_up_time.as_secs())))
            .arg(Arg::with_name("measurement-time")
                .long("measurement-time")
                .takes_value(true)
                .help(&format!("Changes the default measurement time for this run. [default: {}]", self.config.measurement_time.as_secs())))
            .arg(Arg::with_name("nresamples")
                .long("nresamples")
                .takes_value(true)
                .help(&format!("Changes the default number of resamples for this run. [default: {}]", self.config.nresamples)))
            .arg(Arg::with_name("noise-threshold")
                .long("noise-threshold")
                .takes_value(true)
                .help(&format!("Changes the default noise threshold for this run. [default: {}]", self.config.noise_threshold)))
            .arg(Arg::with_name("confidence-level")
                .long("confidence-level")
                .takes_value(true)
                .help(&format!("Changes the default confidence level for this run. [default: {}]", self.config.confidence_level)))
            .arg(Arg::with_name("significance-level")
                .long("significance-level")
                .takes_value(true)
                .help(&format!("Changes the default significance level for this run. [default: {}]", self.config.significance_level)))
            .arg(Arg::with_name("quick")
                .long("quick")
                .conflicts_with("sample-size")
                .help(&format!("Benchmark only until the significance level has been reached [default: {}]", self.config.quick_mode)))
            .arg(Arg::with_name("test")
                .hidden(true)
                .long("test")
                .help("Run the benchmarks once, to verify that they execute successfully, but do not measure or report the results.")
                .conflicts_with_all(&["list", "profile-time"]))
            .arg(Arg::with_name("bench")
                .hidden(true)
                .long("bench"))
            .arg(Arg::with_name("plotting-backend")
                 .long("plotting-backend")
                 .takes_value(true)
                 .possible_values(&["gnuplot", "plotters"])
                 .help("Set the plotting backend. By default, Criterion.rs will use the gnuplot backend if gnuplot is available, or the plotters backend if it isn't."))
            .arg(Arg::with_name("output-format")
                .long("output-format")
                .takes_value(true)
                .possible_values(&["criterion", "bencher"])
                .default_value("criterion")
                .help("Change the CLI output format. By default, Criterion.rs will use its own format. If output format is set to 'bencher', Criterion.rs will print output in a format that resembles the 'bencher' crate."))
            .arg(Arg::with_name("nocapture")
                .long("nocapture")
                .hidden(true)
                .help("Ignored, but added for compatibility with libtest."))
            .arg(Arg::with_name("version")
                .hidden(true)
                .short("V")
                .long("version"))
            .after_help("
This executable is a Criterion.rs benchmark.
See https://github.com/bheisler/criterion.rs for more details.

To enable debug output, define the environment variable CRITERION_DEBUG.
Criterion.rs will output more debug information and will save the gnuplot
scripts alongside the generated plots.

To test that the benchmarks work, run `cargo test --benches`

NOTE: If you see an 'unrecognized option' error using any of the options above, see:
https://bheisler.github.io/criterion.rs/book/faq.html
")
            .get_matches();

        if self.connection.is_some() {
            if let Some(color) = matches.value_of("color") {
                if color != "auto" {
                    eprintln!("Warning: --color will be ignored when running with cargo-criterion. Use `cargo criterion --color {} -- <args>` instead.", color);
                }
            }
            if matches.is_present("verbose") {
                eprintln!("Warning: --verbose will be ignored when running with cargo-criterion. Use `cargo criterion --output-format verbose -- <args>` instead.");
            }
            if matches.is_present("noplot") {
                eprintln!("Warning: --noplot will be ignored when running with cargo-criterion. Use `cargo criterion --plotting-backend disabled -- <args>` instead.");
            }
            if let Some(backend) = matches.value_of("plotting-backend") {
                eprintln!("Warning: --plotting-backend will be ignored when running with cargo-criterion. Use `cargo criterion --plotting-backend {} -- <args>` instead.", backend);
            }
            if let Some(format) = matches.value_of("output-format") {
                if format != "criterion" {
                    eprintln!("Warning: --output-format will be ignored when running with cargo-criterion. Use `cargo criterion --output-format {} -- <args>` instead.", format);
                }
            }

            if matches.is_present("baseline")
                || matches
                    .value_of("save-baseline")
                    .map(|base| base != "base")
                    .unwrap_or(false)
                || matches.is_present("load-baseline")
            {
                eprintln!("Error: baselines are not supported when running with cargo-criterion.");
                std::process::exit(1);
            }
        }

        let bench = matches.is_present("bench");
        let test = matches.is_present("test");
        let test_mode = match (bench, test) {
            (true, true) => true,   // cargo bench -- --test should run tests
            (true, false) => false, // cargo bench should run benchmarks
            (false, _) => true,     // cargo test --benches should run tests
        };

        self.mode = if test_mode {
            Mode::Test
        } else if matches.is_present("list") {
            Mode::List
        } else if matches.is_present("profile-time") {
            let num_seconds = value_t!(matches.value_of("profile-time"), f64).unwrap_or_else(|e| {
                println!("{}", e);
                std::process::exit(1)
            });

            if num_seconds < 1.0 {
                eprintln!("Profile time must be at least one second.");
                std::process::exit(1);
            }

            Mode::Profile(Duration::from_secs_f64(num_seconds))
        } else {
            Mode::Benchmark
        };

        // This is kind of a hack, but disable the connection to the runner if we're not benchmarking.
        if !self.mode.is_benchmark() {
            self.connection = None;
        }

        if let Some(filter) = matches.value_of("FILTER") {
            self = self.with_filter(filter);
        }

        match matches.value_of("plotting-backend") {
            // Use plotting_backend() here to re-use the panic behavior if Gnuplot is not available.
            Some("gnuplot") => self = self.plotting_backend(PlottingBackend::Gnuplot),
            Some("plotters") => self = self.plotting_backend(PlottingBackend::Plotters),
            Some(val) => panic!("Unexpected plotting backend '{}'", val),
            None => {}
        }

        if matches.is_present("noplot") {
            self = self.without_plots();
        }

        if let Some(dir) = matches.value_of("save-baseline") {
            self.baseline = Baseline::Save;
            self.baseline_directory = dir.to_owned()
        }
        if matches.is_present("discard-baseline") {
            self.baseline = Baseline::Discard;
        }
        if let Some(dir) = matches.value_of("baseline") {
            self.baseline = Baseline::CompareStrict;
            self.baseline_directory = dir.to_owned();
        }
        if let Some(dir) = matches.value_of("baseline-lenient") {
            self.baseline = Baseline::CompareLenient;
            self.baseline_directory = dir.to_owned();
        }

        if self.connection.is_some() {
            // disable all reports when connected to cargo-criterion; it will do the reporting.
            self.report.cli_enabled = false;
            self.report.bencher_enabled = false;
            self.report.csv_enabled = false;
            self.report.html = None;
        } else {
            match matches.value_of("output-format") {
                Some("bencher") => {
                    self.report.bencher_enabled = true;
                    self.report.cli_enabled = false;
                }
                _ => {
                    let verbose = matches.is_present("verbose");
                    let verbosity = if verbose {
                        CliVerbosity::Verbose
                    } else if matches.is_present("quiet") {
                        CliVerbosity::Quiet
                    } else {
                        CliVerbosity::Normal
                    };
                    let stdout_isatty = atty::is(atty::Stream::Stdout);
                    let mut enable_text_overwrite = stdout_isatty && !verbose && !debug_enabled();
                    let enable_text_coloring;
                    match matches.value_of("color") {
                        Some("always") => {
                            enable_text_coloring = true;
                        }
                        Some("never") => {
                            enable_text_coloring = false;
                            enable_text_overwrite = false;
                        }
                        _ => enable_text_coloring = stdout_isatty,
                    };
                    self.report.bencher_enabled = false;
                    self.report.cli_enabled = true;
                    self.report.cli =
                        CliReport::new(enable_text_overwrite, enable_text_coloring, verbosity);
                }
            };
        }

        if let Some(dir) = matches.value_of("load-baseline") {
            self.load_baseline = Some(dir.to_owned());
        }

        if matches.is_present("sample-size") {
            let num_size = value_t!(matches.value_of("sample-size"), usize).unwrap_or_else(|e| {
                println!("{}", e);
                std::process::exit(1)
            });

            assert!(num_size >= 10);
            self.config.sample_size = num_size;
        }
        if matches.is_present("warm-up-time") {
            let num_seconds = value_t!(matches.value_of("warm-up-time"), f64).unwrap_or_else(|e| {
                println!("{}", e);
                std::process::exit(1)
            });

            let dur = std::time::Duration::from_secs_f64(num_seconds);
            assert!(dur.as_nanos() > 0);

            self.config.warm_up_time = dur;
        }
        if matches.is_present("measurement-time") {
            let num_seconds =
                value_t!(matches.value_of("measurement-time"), f64).unwrap_or_else(|e| {
                    println!("{}", e);
                    std::process::exit(1)
                });

            let dur = std::time::Duration::from_secs_f64(num_seconds);
            assert!(dur.as_nanos() > 0);

            self.config.measurement_time = dur;
        }
        if matches.is_present("nresamples") {
            let num_resamples =
                value_t!(matches.value_of("nresamples"), usize).unwrap_or_else(|e| {
                    println!("{}", e);
                    std::process::exit(1)
                });

            assert!(num_resamples > 0);

            self.config.nresamples = num_resamples;
        }
        if matches.is_present("noise-threshold") {
            let num_noise_threshold = value_t!(matches.value_of("noise-threshold"), f64)
                .unwrap_or_else(|e| {
                    println!("{}", e);
                    std::process::exit(1)
                });

            assert!(num_noise_threshold > 0.0);

            self.config.noise_threshold = num_noise_threshold;
        }
        if matches.is_present("confidence-level") {
            let num_confidence_level = value_t!(matches.value_of("confidence-level"), f64)
                .unwrap_or_else(|e| {
                    println!("{}", e);
                    std::process::exit(1)
                });

            assert!(num_confidence_level > 0.0 && num_confidence_level < 1.0);

            self.config.confidence_level = num_confidence_level;
        }
        if matches.is_present("significance-level") {
            let num_significance_level = value_t!(matches.value_of("significance-level"), f64)
                .unwrap_or_else(|e| {
                    println!("{}", e);
                    std::process::exit(1)
                });

            assert!(num_significance_level > 0.0 && num_significance_level < 1.0);

            self.config.significance_level = num_significance_level;
        }

<<<<<<< HEAD
        // XXX: Comparison functionality should ideally live in 'cargo-criterion'.
        if matches.is_present("compare") {
            if self.connection.is_some() {
                eprintln!(
                    "Error: tabulating results is not supported when running with cargo-criterion."
                );
                std::process::exit(1);
            }
            // Other arguments: compare-threshold, compare-list.

            let stdout_isatty = atty::is(atty::Stream::Stdout);
            let enable_text_coloring = match matches.value_of("color") {
                Some("always") => true,
                Some("never") => false,
                _ => stdout_isatty,
            };

            let args = critcmp::app::Args {
                baselines: matches.values_of_lossy("baselines").unwrap_or_default(),
                output_list: matches.is_present("compare-list"),
                threshold: value_t!(matches.value_of("compare-threshold"), f64).ok(), // FIXME: Print error message if parsing fails.
                color: enable_text_coloring,
                filter: self.filter,
            };
            critcmp::main::main(args);
            std::process::exit(0);
=======
        if matches.is_present("quick") {
            self.config.quick_mode = true;
>>>>>>> 412591ed
        }

        self
    }

    fn filter_matches(&self, id: &str) -> bool {
        match self.filter {
            Some(ref regex) => regex.is_match(id),
            None => true,
        }
    }

    /// Returns true iff we should save the benchmark results in
    /// json files on the local disk.
    fn should_save_baseline(&self) -> bool {
        self.connection.is_none()
            && self.load_baseline.is_none()
            && !matches!(self.baseline, Baseline::Discard)
    }

    /// Return a benchmark group. All benchmarks performed using a benchmark group will be
    /// grouped together in the final report.
    ///
    /// # Examples:
    ///
    /// ```rust
    /// #[macro_use] extern crate criterion;
    /// use self::criterion::*;
    ///
    /// fn bench_simple(c: &mut Criterion) {
    ///     let mut group = c.benchmark_group("My Group");
    ///
    ///     // Now we can perform benchmarks with this group
    ///     group.bench_function("Bench 1", |b| b.iter(|| 1 ));
    ///     group.bench_function("Bench 2", |b| b.iter(|| 2 ));
    ///    
    ///     group.finish();
    /// }
    /// criterion_group!(benches, bench_simple);
    /// criterion_main!(benches);
    /// ```
    /// # Panics:
    /// Panics if the group name is empty
    pub fn benchmark_group<S: Into<String>>(&mut self, group_name: S) -> BenchmarkGroup<'_, M> {
        let group_name = group_name.into();
        assert!(!group_name.is_empty(), "Group name must not be empty.");

        if let Some(conn) = &self.connection {
            conn.send(&OutgoingMessage::BeginningBenchmarkGroup { group: &group_name })
                .unwrap();
        }

        BenchmarkGroup::new(self, group_name)
    }
}
impl<M> Criterion<M>
where
    M: Measurement + 'static,
{
    /// Benchmarks a function. For comparing multiple functions, see `benchmark_group`.
    ///
    /// # Example
    ///
    /// ```rust
    /// #[macro_use] extern crate criterion;
    /// use self::criterion::*;
    ///
    /// fn bench(c: &mut Criterion) {
    ///     // Setup (construct data, allocate memory, etc)
    ///     c.bench_function(
    ///         "function_name",
    ///         |b| b.iter(|| {
    ///             // Code to benchmark goes here
    ///         }),
    ///     );
    /// }
    ///
    /// criterion_group!(benches, bench);
    /// criterion_main!(benches);
    /// ```
    pub fn bench_function<F>(&mut self, id: &str, f: F) -> &mut Criterion<M>
    where
        F: FnMut(&mut Bencher<'_, M>),
    {
        self.benchmark_group(id)
            .bench_function(BenchmarkId::no_function(), f);
        self
    }

    /// Benchmarks a function with an input. For comparing multiple functions or multiple inputs,
    /// see `benchmark_group`.
    ///
    /// # Example
    ///
    /// ```rust
    /// #[macro_use] extern crate criterion;
    /// use self::criterion::*;
    ///
    /// fn bench(c: &mut Criterion) {
    ///     // Setup (construct data, allocate memory, etc)
    ///     let input = 5u64;
    ///     c.bench_with_input(
    ///         BenchmarkId::new("function_name", input), &input,
    ///         |b, i| b.iter(|| {
    ///             // Code to benchmark using input `i` goes here
    ///         }),
    ///     );
    /// }
    ///
    /// criterion_group!(benches, bench);
    /// criterion_main!(benches);
    /// ```
    pub fn bench_with_input<F, I>(&mut self, id: BenchmarkId, input: &I, f: F) -> &mut Criterion<M>
    where
        F: FnMut(&mut Bencher<'_, M>, &I),
    {
        // It's possible to use BenchmarkId::from_parameter to create a benchmark ID with no function
        // name. That's intended for use with BenchmarkGroups where the function name isn't necessary,
        // but here it is.
        let group_name = id.function_name.expect(
            "Cannot use BenchmarkId::from_parameter with Criterion::bench_with_input. \
                 Consider using a BenchmarkGroup or BenchmarkId::new instead.",
        );
        // Guaranteed safe because external callers can't create benchmark IDs without a parameter
        let parameter = id.parameter.unwrap();
        self.benchmark_group(group_name).bench_with_input(
            BenchmarkId::no_function_with_input(parameter),
            input,
            f,
        );
        self
    }
}

/// Enum representing different ways of measuring the throughput of benchmarked code.
/// If the throughput setting is configured for a benchmark then the estimated throughput will
/// be reported as well as the time per iteration.
// TODO: Remove serialize/deserialize from the public API.
#[derive(Debug, Clone, Serialize, Deserialize, PartialEq)]
pub enum Throughput {
    /// Measure throughput in terms of bytes/second. The value should be the number of bytes
    /// processed by one iteration of the benchmarked code. Typically, this would be the length of
    /// an input string or `&[u8]`.
    Bytes(u64),

    /// Measure throughput in terms of elements/second. The value should be the number of elements
    /// processed by one iteration of the benchmarked code. Typically, this would be the size of a
    /// collection, but could also be the number of lines of input text or the number of values to
    /// parse.
    Elements(u64),
}

/// Axis scaling type
#[derive(Debug, Clone, Copy)]
pub enum AxisScale {
    /// Axes scale linearly
    Linear,

    /// Axes scale logarithmically
    Logarithmic,
}

/// Contains the configuration options for the plots generated by a particular benchmark
/// or benchmark group.
///
/// ```rust
/// use self::criterion::{Bencher, Criterion, PlotConfiguration, AxisScale};
///
/// let plot_config = PlotConfiguration::default()
///     .summary_scale(AxisScale::Logarithmic);
///
/// // Using Criterion::default() for simplicity; normally you'd use the macros.
/// let mut criterion = Criterion::default();
/// let mut benchmark_group = criterion.benchmark_group("Group name");
/// benchmark_group.plot_config(plot_config);
/// // Use benchmark group
/// ```
#[derive(Debug, Clone)]
pub struct PlotConfiguration {
    summary_scale: AxisScale,
}

impl Default for PlotConfiguration {
    fn default() -> PlotConfiguration {
        PlotConfiguration {
            summary_scale: AxisScale::Linear,
        }
    }
}

impl PlotConfiguration {
    #[must_use]
    /// Set the axis scale (linear or logarithmic) for the summary plots. Typically, you would
    /// set this to logarithmic if benchmarking over a range of inputs which scale exponentially.
    /// Defaults to linear.
    pub fn summary_scale(mut self, new_scale: AxisScale) -> PlotConfiguration {
        self.summary_scale = new_scale;
        self
    }
}

/// This enum allows the user to control how Criterion.rs chooses the iteration count when sampling.
/// The default is Auto, which will choose a method automatically based on the iteration time during
/// the warm-up phase.
#[derive(Debug, Clone, Copy)]
pub enum SamplingMode {
    /// Criterion.rs should choose a sampling method automatically. This is the default, and is
    /// recommended for most users and most benchmarks.
    Auto,

    /// Scale the iteration count in each sample linearly. This is suitable for most benchmarks,
    /// but it tends to require many iterations which can make it very slow for very long benchmarks.
    Linear,

    /// Keep the iteration count the same for all samples. This is not recommended, as it affects
    /// the statistics that Criterion.rs can compute. However, it requires fewer iterations than
    /// the Linear method and therefore is more suitable for very long-running benchmarks where
    /// benchmark execution time is more of a problem and statistical precision is less important.
    Flat,
}
impl SamplingMode {
    pub(crate) fn choose_sampling_mode(
        &self,
        warmup_mean_execution_time: f64,
        sample_count: u64,
        target_time: f64,
    ) -> ActualSamplingMode {
        match self {
            SamplingMode::Linear => ActualSamplingMode::Linear,
            SamplingMode::Flat => ActualSamplingMode::Flat,
            SamplingMode::Auto => {
                // Estimate execution time with linear sampling
                let total_runs = sample_count * (sample_count + 1) / 2;
                let d =
                    (target_time / warmup_mean_execution_time / total_runs as f64).ceil() as u64;
                let expected_ns = total_runs as f64 * d as f64 * warmup_mean_execution_time;

                if expected_ns > (2.0 * target_time) {
                    ActualSamplingMode::Flat
                } else {
                    ActualSamplingMode::Linear
                }
            }
        }
    }
}

/// Enum to represent the sampling mode without Auto.
#[derive(Debug, Clone, Copy, Serialize, Deserialize)]
pub(crate) enum ActualSamplingMode {
    Linear,
    Flat,
}
impl ActualSamplingMode {
    pub(crate) fn iteration_counts(
        &self,
        warmup_mean_execution_time: f64,
        sample_count: u64,
        target_time: &Duration,
    ) -> Vec<u64> {
        match self {
            ActualSamplingMode::Linear => {
                let n = sample_count;
                let met = warmup_mean_execution_time;
                let m_ns = target_time.as_nanos();
                // Solve: [d + 2*d + 3*d + ... + n*d] * met = m_ns
                let total_runs = n * (n + 1) / 2;
                let d = ((m_ns as f64 / met / total_runs as f64).ceil() as u64).max(1);
                let expected_ns = total_runs as f64 * d as f64 * met;

                if d == 1 {
                    let recommended_sample_size =
                        ActualSamplingMode::recommend_linear_sample_size(m_ns as f64, met);
                    let actual_time = Duration::from_nanos(expected_ns as u64);
                    eprint!("\nWarning: Unable to complete {} samples in {:.1?}. You may wish to increase target time to {:.1?}",
                            n, target_time, actual_time);

                    if recommended_sample_size != n {
                        eprintln!(
                            ", enable flat sampling, or reduce sample count to {}.",
                            recommended_sample_size
                        );
                    } else {
                        eprintln!(" or enable flat sampling.");
                    }
                }

                (1..(n + 1) as u64).map(|a| a * d).collect::<Vec<u64>>()
            }
            ActualSamplingMode::Flat => {
                let n = sample_count;
                let met = warmup_mean_execution_time;
                let m_ns = target_time.as_nanos() as f64;
                let time_per_sample = m_ns / (n as f64);
                // This is pretty simplistic; we could do something smarter to fit into the allotted time.
                let iterations_per_sample = ((time_per_sample / met).ceil() as u64).max(1);

                let expected_ns = met * (iterations_per_sample * n) as f64;

                if iterations_per_sample == 1 {
                    let recommended_sample_size =
                        ActualSamplingMode::recommend_flat_sample_size(m_ns, met);
                    let actual_time = Duration::from_nanos(expected_ns as u64);
                    eprint!("\nWarning: Unable to complete {} samples in {:.1?}. You may wish to increase target time to {:.1?}",
                            n, target_time, actual_time);

                    if recommended_sample_size != n {
                        eprintln!(", or reduce sample count to {}.", recommended_sample_size);
                    } else {
                        eprintln!(".");
                    }
                }

                vec![iterations_per_sample; n as usize]
            }
        }
    }

    fn is_linear(&self) -> bool {
        matches!(self, ActualSamplingMode::Linear)
    }

    fn recommend_linear_sample_size(target_time: f64, met: f64) -> u64 {
        // Some math shows that n(n+1)/2 * d * met = target_time. d = 1, so it can be ignored.
        // This leaves n(n+1) = (2*target_time)/met, or n^2 + n - (2*target_time)/met = 0
        // Which can be solved with the quadratic formula. Since A and B are constant 1,
        // this simplifies to sample_size = (-1 +- sqrt(1 - 4C))/2, where C = (2*target_time)/met.
        // We don't care about the negative solution. Experimentation shows that this actually tends to
        // result in twice the desired execution time (probably because of the ceil used to calculate
        // d) so instead I use c = target_time/met.
        let c = target_time / met;
        let sample_size = (-1.0 + (4.0 * c).sqrt()) / 2.0;
        let sample_size = sample_size as u64;

        // Round down to the nearest 10 to give a margin and avoid excessive precision
        let sample_size = (sample_size / 10) * 10;

        // Clamp it to be at least 10, since criterion.rs doesn't allow sample sizes smaller than 10.
        if sample_size < 10 {
            10
        } else {
            sample_size
        }
    }

    fn recommend_flat_sample_size(target_time: f64, met: f64) -> u64 {
        let sample_size = (target_time / met) as u64;

        // Round down to the nearest 10 to give a margin and avoid excessive precision
        let sample_size = (sample_size / 10) * 10;

        // Clamp it to be at least 10, since criterion.rs doesn't allow sample sizes smaller than 10.
        if sample_size < 10 {
            10
        } else {
            sample_size
        }
    }
}

#[derive(Debug, Serialize, Deserialize)]
pub(crate) struct SavedSample {
    sampling_mode: ActualSamplingMode,
    iters: Vec<f64>,
    times: Vec<f64>,
}

/// Custom-test-framework runner. Should not be called directly.
#[doc(hidden)]
pub fn runner(benches: &[&dyn Fn()]) {
    for bench in benches {
        bench();
    }
    Criterion::default().configure_from_args().final_summary();
}<|MERGE_RESOLUTION|>--- conflicted
+++ resolved
@@ -1103,7 +1103,6 @@
             self.config.significance_level = num_significance_level;
         }
 
-<<<<<<< HEAD
         // XXX: Comparison functionality should ideally live in 'cargo-criterion'.
         if matches.is_present("compare") {
             if self.connection.is_some() {
@@ -1130,10 +1129,10 @@
             };
             critcmp::main::main(args);
             std::process::exit(0);
-=======
+        }
+
         if matches.is_present("quick") {
             self.config.quick_mode = true;
->>>>>>> 412591ed
         }
 
         self
