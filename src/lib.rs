--- conflicted
+++ resolved
@@ -108,29 +108,18 @@
         match &*GNUPLOT_VERSION {
             Ok(_) => PlottingBackend::Gnuplot,
             Err(e) => {
-<<<<<<< HEAD
                 if cfg!(not(feature = "plotters")) {
                     PlottingBackend::None
                 } else {
                     match e {
-                        VersionError::Exec(_) => println!("Gnuplot not found, using plotters backend"),
-                        e => println!(
+                        VersionError::Exec(_) => eprintln!("Gnuplot not found, using plotters backend"),
+                        e => eprintln!(
                             "Gnuplot not found or not usable, using plotters backend\n{}",
                             e
                         ),
                     };
                     PlottingBackend::Plotters
                 }
-=======
-                match e {
-                    VersionError::Exec(_) => eprintln!("Gnuplot not found, using plotters backend"),
-                    e => eprintln!(
-                        "Gnuplot not found or not usable, using plotters backend\n{}",
-                        e
-                    ),
-                };
-                PlottingBackend::Plotters
->>>>>>> e7c08b39
             }
         }
     };
