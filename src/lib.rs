--- conflicted
+++ resolved
@@ -17,14 +17,7 @@
 
 #![warn(missing_docs)]
 #![warn(bare_trait_objects)]
-<<<<<<< HEAD
-#![cfg_attr(
-    feature = "cargo-clippy",
-    allow(
-=======
-#![cfg_attr(feature = "real_blackbox", feature(test))]
 #![allow(
->>>>>>> f1ea31a9
         clippy::just_underscores_and_digits, // Used in the stats code
         clippy::transmute_ptr_to_ptr, // Used in the stats code
         clippy::manual_non_exhaustive, // Remove when MSRV bumped above 1.40
@@ -75,12 +68,7 @@
 use std::cell::RefCell;
 use std::collections::HashSet;
 use std::env;
-<<<<<<< HEAD
-use std::hint;
-use std::io::stdout;
-=======
 use std::io::{stdout, IsTerminal};
->>>>>>> f1ea31a9
 use std::net::TcpStream;
 use std::path::{Path, PathBuf};
 use std::process::Command;
