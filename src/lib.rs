//! A statistics-driven micro-benchmarking library written in Rust.
//!
//! This crate is a microbenchmarking library which aims to provide strong
//! statistical confidence in detecting and estimating the size of performance
//! improvements and regressions, while also being easy to use.
//!
//! See
//! [the user guide](https://bheisler.github.io/criterion.rs/book/index.html)
//! for examples as well as details on the measurement and analysis process,
//! and the output.
//!
//! ## Features:
//! * Collects detailed statistics, providing strong confidence that changes
//!   to performance are real, not measurement noise.
//! * Produces detailed charts, providing thorough understanding of your code's
//!   performance behavior.

#![warn(missing_docs)]
#![warn(bare_trait_objects)]
#![cfg_attr(feature = "real_blackbox", feature(test))]
#![cfg_attr(
    feature = "cargo-clippy",
    allow(
        clippy::just_underscores_and_digits, // Used in the stats code
        clippy::transmute_ptr_to_ptr, // Used in the stats code
        clippy::manual_non_exhaustive, // Remove when MSRV bumped above 1.40
    )
)]

#[cfg(all(feature = "rayon", target_arch = "wasm32"))]
compile_error!("Rayon cannot be used when targeting wasi32. Try disabling default features.");

#[cfg(test)]
extern crate approx;

#[cfg(test)]
extern crate quickcheck;

use regex::Regex;

#[cfg(feature = "real_blackbox")]
extern crate test;

#[macro_use]
extern crate serde_derive;

// Needs to be declared before other modules
// in order to be usable there.
#[macro_use]
mod macros_private;
#[macro_use]
mod analysis;
mod benchmark;
#[macro_use]
mod benchmark_group;
pub mod async_executor;
mod bencher;
mod connection;
#[cfg(feature = "csv_output")]
mod csv_report;
mod error;
mod estimate;
mod format;
mod fs;
mod html;
mod kde;
mod macros;
pub mod measurement;
mod plot;
pub mod profiler;
mod report;
mod routine;
mod stats;

use std::cell::RefCell;
use std::collections::HashSet;
use std::default::Default;
use std::env;
use std::net::TcpStream;
use std::path::{Path, PathBuf};
use std::process::Command;
use std::sync::{Mutex, MutexGuard};
use std::time::Duration;

use criterion_plot::{Version, VersionError};
use once_cell::sync::Lazy;

use crate::benchmark::BenchmarkConfig;
use crate::connection::Connection;
use crate::connection::OutgoingMessage;
use crate::html::Html;
use crate::measurement::{Measurement, WallTime};
#[cfg(feature = "plotters")]
use crate::plot::PlottersBackend;
use crate::plot::{Gnuplot, Plotter};
use crate::profiler::{ExternalProfiler, Profiler};
use crate::report::{BencherReport, CliReport, CliVerbosity, Report, ReportContext, Reports};

#[cfg(feature = "async")]
pub use crate::bencher::AsyncBencher;
pub use crate::bencher::Bencher;
pub use crate::benchmark_group::{BenchmarkGroup, BenchmarkId};

<<<<<<< HEAD
lazy_static! {
    static ref DEBUG_ENABLED: bool = std::env::var_os("CRITERION_DEBUG").is_some();
    static ref GNUPLOT_VERSION: Result<Version, VersionError> = criterion_plot::version();
    static ref DEFAULT_PLOTTING_BACKEND: PlottingBackend = {
        if cfg!(feature = "html_reports") {
            match &*GNUPLOT_VERSION {
                Ok(_) => PlottingBackend::Gnuplot,
                Err(e) => {
                    match e {
                        VersionError::Exec(_) => eprintln!("Gnuplot not found, using plotters backend"),
                        e => eprintln!(
                            "Gnuplot not found or not usable, using plotters backend\n{}",
                            e
                        ),
                    };
                    PlottingBackend::Plotters
                }
            }
        } else {
            PlottingBackend::None
        }
    };
    static ref CARGO_CRITERION_CONNECTION: Option<Mutex<Connection>> = {
        match std::env::var("CARGO_CRITERION_PORT") {
            Ok(port_str) => {
                let port: u16 = port_str.parse().ok()?;
                let stream = TcpStream::connect(("localhost", port)).ok()?;
                Some(Mutex::new(Connection::new(stream).ok()?))
            }
            Err(_) => None,
        }
    };
    static ref DEFAULT_OUTPUT_DIRECTORY: PathBuf = {
        // Set criterion home to (in descending order of preference):
        // - $CRITERION_HOME (cargo-criterion sets this, but other users could as well)
        // - $CARGO_TARGET_DIR/criterion
        // - the cargo target dir from `cargo metadata`
        // - ./target/criterion
        if let Some(value) = env::var_os("CRITERION_HOME") {
            PathBuf::from(value)
        } else if let Some(path) = cargo_target_directory() {
            path.join("criterion")
        } else {
            PathBuf::from("target/criterion")
=======
static DEBUG_ENABLED: Lazy<bool> = Lazy::new(|| std::env::var_os("CRITERION_DEBUG").is_some());
static GNUPLOT_VERSION: Lazy<Result<Version, VersionError>> = Lazy::new(criterion_plot::version);
static DEFAULT_PLOTTING_BACKEND: Lazy<PlottingBackend> = Lazy::new(|| match &*GNUPLOT_VERSION {
    Ok(_) => PlottingBackend::Gnuplot,
    Err(e) => {
        match e {
            VersionError::Exec(_) => println!("Gnuplot not found, using plotters backend"),
            e => println!(
                "Gnuplot not found or not usable, using plotters backend\n{}",
                e
            ),
        };
        PlottingBackend::Plotters
    }
});
static CARGO_CRITERION_CONNECTION: Lazy<Option<Mutex<Connection>>> =
    Lazy::new(|| match std::env::var("CARGO_CRITERION_PORT") {
        Ok(port_str) => {
            let port: u16 = port_str.parse().ok()?;
            let stream = TcpStream::connect(("localhost", port)).ok()?;
            Some(Mutex::new(Connection::new(stream).ok()?))
>>>>>>> 8e9f0dfa
        }
        Err(_) => None,
    });
static DEFAULT_OUTPUT_DIRECTORY: Lazy<PathBuf> = Lazy::new(|| {
    // Set criterion home to (in descending order of preference):
    // - $CRITERION_HOME (cargo-criterion sets this, but other users could as well)
    // - $CARGO_TARGET_DIR/criterion
    // - the cargo target dir from `cargo metadata`
    // - ./target/criterion
    if let Some(value) = env::var_os("CRITERION_HOME") {
        PathBuf::from(value)
    } else if let Some(path) = cargo_target_directory() {
        path.join("criterion")
    } else {
        PathBuf::from("target/criterion")
    }
});

fn debug_enabled() -> bool {
    *DEBUG_ENABLED
}

/// A function that is opaque to the optimizer, used to prevent the compiler from
/// optimizing away computations in a benchmark.
///
/// This variant is backed by the (unstable) test::black_box function.
#[cfg(feature = "real_blackbox")]
pub fn black_box<T>(dummy: T) -> T {
    test::black_box(dummy)
}

/// A function that is opaque to the optimizer, used to prevent the compiler from
/// optimizing away computations in a benchmark.
///
/// This variant is stable-compatible, but it may cause some performance overhead
/// or fail to prevent code from being eliminated.
#[cfg(not(feature = "real_blackbox"))]
pub fn black_box<T>(dummy: T) -> T {
    unsafe {
        let ret = std::ptr::read_volatile(&dummy);
        std::mem::forget(dummy);
        ret
    }
}

/// Argument to [`Bencher::iter_batched`](struct.Bencher.html#method.iter_batched) and
/// [`Bencher::iter_batched_ref`](struct.Bencher.html#method.iter_batched_ref) which controls the
/// batch size.
///
/// Generally speaking, almost all benchmarks should use `SmallInput`. If the input or the result
/// of the benchmark routine is large enough that `SmallInput` causes out-of-memory errors,
/// `LargeInput` can be used to reduce memory usage at the cost of increasing the measurement
/// overhead. If the input or the result is extremely large (or if it holds some
/// limited external resource like a file handle), `PerIteration` will set the number of iterations
/// per batch to exactly one. `PerIteration` can increase the measurement overhead substantially
/// and should be avoided wherever possible.
///
/// Each value lists an estimate of the measurement overhead. This is intended as a rough guide
/// to assist in choosing an option, it should not be relied upon. In particular, it is not valid
/// to subtract the listed overhead from the measurement and assume that the result represents the
/// true runtime of a function. The actual measurement overhead for your specific benchmark depends
/// on the details of the function you're benchmarking and the hardware and operating
/// system running the benchmark.
///
/// With that said, if the runtime of your function is small relative to the measurement overhead
/// it will be difficult to take accurate measurements. In this situation, the best option is to use
/// [`Bencher::iter`](struct.Bencher.html#method.iter) which has next-to-zero measurement overhead.
#[derive(Debug, Eq, PartialEq, Copy, Hash, Clone)]
pub enum BatchSize {
    /// `SmallInput` indicates that the input to the benchmark routine (the value returned from
    /// the setup routine) is small enough that millions of values can be safely held in memory.
    /// Always prefer `SmallInput` unless the benchmark is using too much memory.
    ///
    /// In testing, the maximum measurement overhead from benchmarking with `SmallInput` is on the
    /// order of 500 picoseconds. This is presented as a rough guide; your results may vary.
    SmallInput,

    /// `LargeInput` indicates that the input to the benchmark routine or the value returned from
    /// that routine is large. This will reduce the memory usage but increase the measurement
    /// overhead.
    ///
    /// In testing, the maximum measurement overhead from benchmarking with `LargeInput` is on the
    /// order of 750 picoseconds. This is presented as a rough guide; your results may vary.
    LargeInput,

    /// `PerIteration` indicates that the input to the benchmark routine or the value returned from
    /// that routine is extremely large or holds some limited resource, such that holding many values
    /// in memory at once is infeasible. This provides the worst measurement overhead, but the
    /// lowest memory usage.
    ///
    /// In testing, the maximum measurement overhead from benchmarking with `PerIteration` is on the
    /// order of 350 nanoseconds or 350,000 picoseconds. This is presented as a rough guide; your
    /// results may vary.
    PerIteration,

    /// `NumBatches` will attempt to divide the iterations up into a given number of batches.
    /// A larger number of batches (and thus smaller batches) will reduce memory usage but increase
    /// measurement overhead. This allows the user to choose their own tradeoff between memory usage
    /// and measurement overhead, but care must be taken in tuning the number of batches. Most
    /// benchmarks should use `SmallInput` or `LargeInput` instead.
    NumBatches(u64),

    /// `NumIterations` fixes the batch size to a constant number, specified by the user. This
    /// allows the user to choose their own tradeoff between overhead and memory usage, but care must
    /// be taken in tuning the batch size. In general, the measurement overhead of `NumIterations`
    /// will be larger than that of `NumBatches`. Most benchmarks should use `SmallInput` or
    /// `LargeInput` instead.
    NumIterations(u64),

    #[doc(hidden)]
    __NonExhaustive,
}
impl BatchSize {
    /// Convert to a number of iterations per batch.
    ///
    /// We try to do a constant number of batches regardless of the number of iterations in this
    /// sample. If the measurement overhead is roughly constant regardless of the number of
    /// iterations the analysis of the results later will have an easier time separating the
    /// measurement overhead from the benchmark time.
    fn iters_per_batch(self, iters: u64) -> u64 {
        match self {
            BatchSize::SmallInput => (iters + 10 - 1) / 10,
            BatchSize::LargeInput => (iters + 1000 - 1) / 1000,
            BatchSize::PerIteration => 1,
            BatchSize::NumBatches(batches) => (iters + batches - 1) / batches,
            BatchSize::NumIterations(size) => size,
            BatchSize::__NonExhaustive => panic!("__NonExhaustive is not a valid BatchSize."),
        }
    }
}

/// Baseline describes how the baseline_directory is handled.
#[derive(Debug, Clone, Copy)]
pub enum Baseline {
    /// CompareLenient compares against a previous saved version of the baseline.
    /// If a previous baseline does not exist, the benchmark is run as normal but no comparison occurs.
    CompareLenient,
    /// CompareStrict compares against a previous saved version of the baseline.
    /// If a previous baseline does not exist, a panic occurs.
    CompareStrict,
    /// Save writes the benchmark results to the baseline directory,
    /// overwriting any results that were previously there.
    Save,
    /// Discard benchmark results.
    Discard,
}

/// Enum used to select the plotting backend.
#[derive(Debug, Clone, Copy)]
pub enum PlottingBackend {
    /// Plotting backend which uses the external `gnuplot` command to render plots. This is the
    /// default if the `gnuplot` command is installed.
    Gnuplot,
    /// Plotting backend which uses the rust 'Plotters' library. This is the default if `gnuplot`
    /// is not installed.
    Plotters,
    /// Null plotting backend which outputs nothing,
    None,
}
impl PlottingBackend {
    fn create_plotter(&self) -> Option<Box<dyn Plotter>> {
        match self {
            PlottingBackend::Gnuplot => Some(Box::new(Gnuplot::default())),
            #[cfg(feature = "plotters")]
            PlottingBackend::Plotters => Some(Box::new(PlottersBackend::default())),
            #[cfg(not(feature = "plotters"))]
            PlottingBackend::Plotters => panic!("Criterion was built without plotters support."),
            PlottingBackend::None => None,
        }
    }
}

#[derive(Debug, Clone)]
/// Enum representing the execution mode.
pub(crate) enum Mode {
    /// Run benchmarks normally.
    Benchmark,
    /// List all benchmarks but do not run them.
    List,
    /// Run benchmarks once to verify that they work, but otherwise do not measure them.
    Test,
    /// Iterate benchmarks for a given length of time but do not analyze or report on them.
    Profile(Duration),
}
impl Mode {
    pub fn is_benchmark(&self) -> bool {
        matches!(self, Mode::Benchmark)
    }
}

/// The benchmark manager
///
/// `Criterion` lets you configure and execute benchmarks
///
/// Each benchmark consists of four phases:
///
/// - **Warm-up**: The routine is repeatedly executed, to let the CPU/OS/JIT/interpreter adapt to
/// the new load
/// - **Measurement**: The routine is repeatedly executed, and timing information is collected into
/// a sample
/// - **Analysis**: The sample is analyzed and distilled into meaningful statistics that get
/// reported to stdout, stored in files, and plotted
/// - **Comparison**: The current sample is compared with the sample obtained in the previous
/// benchmark.
pub struct Criterion<M: Measurement = WallTime> {
    config: BenchmarkConfig,
    filter: Option<Regex>,
    report: Reports,
    output_directory: PathBuf,
    baseline_directory: String,
    baseline: Baseline,
    load_baseline: Option<String>,
    all_directories: HashSet<String>,
    all_titles: HashSet<String>,
    measurement: M,
    profiler: Box<RefCell<dyn Profiler>>,
    connection: Option<MutexGuard<'static, Connection>>,
    mode: Mode,
}

/// Returns the Cargo target directory, possibly calling `cargo metadata` to
/// figure it out.
fn cargo_target_directory() -> Option<PathBuf> {
    #[derive(Deserialize)]
    struct Metadata {
        target_directory: PathBuf,
    }

    env::var_os("CARGO_TARGET_DIR")
        .map(PathBuf::from)
        .or_else(|| {
            let output = Command::new(env::var_os("CARGO")?)
                .args(&["metadata", "--format-version", "1"])
                .output()
                .ok()?;
            let metadata: Metadata = serde_json::from_slice(&output.stdout).ok()?;
            Some(metadata.target_directory)
        })
}

impl Default for Criterion {
    /// Creates a benchmark manager with the following default settings:
    ///
    /// - Sample size: 100 measurements
    /// - Warm-up time: 3 s
    /// - Measurement time: 5 s
    /// - Bootstrap size: 100 000 resamples
    /// - Noise threshold: 0.01 (1%)
    /// - Confidence level: 0.95
    /// - Significance level: 0.05
    /// - Plotting: enabled, using gnuplot if available or plotters if gnuplot is not available
    /// - No filter
    fn default() -> Criterion {
        let reports = Reports {
            cli_enabled: true,
            cli: CliReport::new(false, false, CliVerbosity::Normal),
            bencher_enabled: false,
            bencher: BencherReport,
            html: DEFAULT_PLOTTING_BACKEND.create_plotter().map(Html::new),
            csv_enabled: cfg!(feature = "csv_output"),
        };

        let mut criterion = Criterion {
            config: BenchmarkConfig {
                confidence_level: 0.95,
                measurement_time: Duration::from_secs(5),
                noise_threshold: 0.01,
                nresamples: 100_000,
                sample_size: 100,
                significance_level: 0.05,
                warm_up_time: Duration::from_secs(3),
                sampling_mode: SamplingMode::Auto,
                quick_mode: false,
            },
            filter: None,
            report: reports,
            baseline_directory: "base".to_owned(),
            baseline: Baseline::Save,
            load_baseline: None,
            output_directory: DEFAULT_OUTPUT_DIRECTORY.clone(),
            all_directories: HashSet::new(),
            all_titles: HashSet::new(),
            measurement: WallTime,
            profiler: Box::new(RefCell::new(ExternalProfiler)),
            connection: CARGO_CRITERION_CONNECTION
                .as_ref()
                .map(|mtx| mtx.lock().unwrap()),
            mode: Mode::Benchmark,
        };

        if criterion.connection.is_some() {
            // disable all reports when connected to cargo-criterion; it will do the reporting.
            criterion.report.cli_enabled = false;
            criterion.report.bencher_enabled = false;
            criterion.report.csv_enabled = false;
            criterion.report.html = None;
        }
        criterion
    }
}

impl<M: Measurement> Criterion<M> {
    /// Changes the measurement for the benchmarks run with this runner. See the
    /// Measurement trait for more details
    pub fn with_measurement<M2: Measurement>(self, m: M2) -> Criterion<M2> {
        // Can't use struct update syntax here because they're technically different types.
        Criterion {
            config: self.config,
            filter: self.filter,
            report: self.report,
            baseline_directory: self.baseline_directory,
            baseline: self.baseline,
            load_baseline: self.load_baseline,
            output_directory: self.output_directory,
            all_directories: self.all_directories,
            all_titles: self.all_titles,
            measurement: m,
            profiler: self.profiler,
            connection: self.connection,
            mode: self.mode,
        }
    }

    #[must_use]
    /// Changes the internal profiler for benchmarks run with this runner. See
    /// the Profiler trait for more details.
    pub fn with_profiler<P: Profiler + 'static>(self, p: P) -> Criterion<M> {
        Criterion {
            profiler: Box::new(RefCell::new(p)),
            ..self
        }
    }

    #[must_use]
    /// Set the plotting backend. By default, Criterion will use gnuplot if available, or plotters
    /// if not.
    ///
    /// Panics if `backend` is `PlottingBackend::Gnuplot` and gnuplot is not available.
    pub fn plotting_backend(mut self, backend: PlottingBackend) -> Criterion<M> {
        if let PlottingBackend::Gnuplot = backend {
            assert!(
                !GNUPLOT_VERSION.is_err(),
                "Gnuplot plotting backend was requested, but gnuplot is not available. \
                To continue, either install Gnuplot or allow Criterion.rs to fall back \
                to using plotters."
            );
        }

        self.report.html = backend.create_plotter().map(Html::new);
        self
    }

    #[must_use]
    /// Changes the default size of the sample for benchmarks run with this runner.
    ///
    /// A bigger sample should yield more accurate results if paired with a sufficiently large
    /// measurement time.
    ///
    /// Sample size must be at least 10.
    ///
    /// # Panics
    ///
    /// Panics if n < 10
    pub fn sample_size(mut self, n: usize) -> Criterion<M> {
        assert!(n >= 10);

        self.config.sample_size = n;
        self
    }

    #[must_use]
    /// Changes the default warm up time for benchmarks run with this runner.
    ///
    /// # Panics
    ///
    /// Panics if the input duration is zero
    pub fn warm_up_time(mut self, dur: Duration) -> Criterion<M> {
        assert!(dur.as_nanos() > 0);

        self.config.warm_up_time = dur;
        self
    }

    #[must_use]
    /// Changes the default measurement time for benchmarks run with this runner.
    ///
    /// With a longer time, the measurement will become more resilient to transitory peak loads
    /// caused by external programs
    ///
    /// **Note**: If the measurement time is too "low", Criterion will automatically increase it
    ///
    /// # Panics
    ///
    /// Panics if the input duration in zero
    pub fn measurement_time(mut self, dur: Duration) -> Criterion<M> {
        assert!(dur.as_nanos() > 0);

        self.config.measurement_time = dur;
        self
    }

    #[must_use]
    /// Changes the default number of resamples for benchmarks run with this runner.
    ///
    /// Number of resamples to use for the
    /// [bootstrap](http://en.wikipedia.org/wiki/Bootstrapping_(statistics)#Case_resampling)
    ///
    /// A larger number of resamples reduces the random sampling errors, which are inherent to the
    /// bootstrap method, but also increases the analysis time
    ///
    /// # Panics
    ///
    /// Panics if the number of resamples is set to zero
    pub fn nresamples(mut self, n: usize) -> Criterion<M> {
        assert!(n > 0);
        if n <= 1000 {
            eprintln!("\nWarning: It is not recommended to reduce nresamples below 1000.");
        }

        self.config.nresamples = n;
        self
    }

    #[must_use]
    /// Changes the default noise threshold for benchmarks run with this runner. The noise threshold
    /// is used to filter out small changes in performance, even if they are statistically
    /// significant. Sometimes benchmarking the same code twice will result in small but
    /// statistically significant differences solely because of noise. This provides a way to filter
    /// out some of these false positives at the cost of making it harder to detect small changes
    /// to the true performance of the benchmark.
    ///
    /// The default is 0.01, meaning that changes smaller than 1% will be ignored.
    ///
    /// # Panics
    ///
    /// Panics if the threshold is set to a negative value
    pub fn noise_threshold(mut self, threshold: f64) -> Criterion<M> {
        assert!(threshold >= 0.0);

        self.config.noise_threshold = threshold;
        self
    }

    #[must_use]
    /// Changes the default confidence level for benchmarks run with this runner. The confidence
    /// level is the desired probability that the true runtime lies within the estimated
    /// [confidence interval](https://en.wikipedia.org/wiki/Confidence_interval). The default is
    /// 0.95, meaning that the confidence interval should capture the true value 95% of the time.
    ///
    /// # Panics
    ///
    /// Panics if the confidence level is set to a value outside the `(0, 1)` range
    pub fn confidence_level(mut self, cl: f64) -> Criterion<M> {
        assert!(cl > 0.0 && cl < 1.0);
        if cl < 0.5 {
            eprintln!("\nWarning: It is not recommended to reduce confidence level below 0.5.");
        }

        self.config.confidence_level = cl;
        self
    }

    #[must_use]
    /// Changes the default [significance level](https://en.wikipedia.org/wiki/Statistical_significance)
    /// for benchmarks run with this runner. This is used to perform a
    /// [hypothesis test](https://en.wikipedia.org/wiki/Statistical_hypothesis_testing) to see if
    /// the measurements from this run are different from the measured performance of the last run.
    /// The significance level is the desired probability that two measurements of identical code
    /// will be considered 'different' due to noise in the measurements. The default value is 0.05,
    /// meaning that approximately 5% of identical benchmarks will register as different due to
    /// noise.
    ///
    /// This presents a trade-off. By setting the significance level closer to 0.0, you can increase
    /// the statistical robustness against noise, but it also weakens Criterion.rs' ability to
    /// detect small but real changes in the performance. By setting the significance level
    /// closer to 1.0, Criterion.rs will be more able to detect small true changes, but will also
    /// report more spurious differences.
    ///
    /// See also the noise threshold setting.
    ///
    /// # Panics
    ///
    /// Panics if the significance level is set to a value outside the `(0, 1)` range
    pub fn significance_level(mut self, sl: f64) -> Criterion<M> {
        assert!(sl > 0.0 && sl < 1.0);

        self.config.significance_level = sl;
        self
    }

    #[must_use]
    /// Enables plotting
    pub fn with_plots(mut self) -> Criterion<M> {
        // If running under cargo-criterion then don't re-enable the reports; let it do the reporting.
        if self.connection.is_none() && self.report.html.is_none() {
            let default_backend = DEFAULT_PLOTTING_BACKEND.create_plotter();
            if let Some(backend) = default_backend {
                self.report.html = Some(Html::new(backend));
            } else {
                panic!("Cannot find a default plotting backend!");
            }
        }
        self
    }

    #[must_use]
    /// Disables plotting
    pub fn without_plots(mut self) -> Criterion<M> {
        self.report.html = None;
        self
    }

    #[must_use]
    /// Names an explicit baseline and enables overwriting the previous results.
    pub fn save_baseline(mut self, baseline: String) -> Criterion<M> {
        self.baseline_directory = baseline;
        self.baseline = Baseline::Save;
        self
    }

    #[must_use]
    /// Names an explicit baseline and disables overwriting the previous results.
    pub fn retain_baseline(mut self, baseline: String, strict: bool) -> Criterion<M> {
        self.baseline_directory = baseline;
        self.baseline = if strict {
            Baseline::CompareStrict
        } else {
            Baseline::CompareLenient
        };
        self
    }

    #[must_use]
    /// Filters the benchmarks. Only benchmarks with names that contain the
    /// given string will be executed.
    pub fn with_filter<S: Into<String>>(mut self, filter: S) -> Criterion<M> {
        let filter_text = filter.into();
        let filter = Regex::new(&filter_text).unwrap_or_else(|err| {
            panic!(
                "Unable to parse '{}' as a regular expression: {}",
                filter_text, err
            )
        });
        self.filter = Some(filter);

        self
    }

    #[must_use]
    /// Override whether the CLI output will be colored or not. Usually you would use the `--color`
    /// CLI argument, but this is available for programmmatic use as well.
    pub fn with_output_color(mut self, enabled: bool) -> Criterion<M> {
        self.report.cli.enable_text_coloring = enabled;
        self
    }

    /// Set the output directory (currently for testing only)
    #[must_use]
    #[doc(hidden)]
    pub fn output_directory(mut self, path: &Path) -> Criterion<M> {
        self.output_directory = path.to_owned();

        self
    }

    /// Set the profile time (currently for testing only)
    #[must_use]
    #[doc(hidden)]
    pub fn profile_time(mut self, profile_time: Option<Duration>) -> Criterion<M> {
        match profile_time {
            Some(time) => self.mode = Mode::Profile(time),
            None => self.mode = Mode::Benchmark,
        }

        self
    }

    /// Generate the final summary at the end of a run.
    #[doc(hidden)]
    pub fn final_summary(&self) {
        if !self.mode.is_benchmark() {
            return;
        }

        let report_context = ReportContext {
            output_directory: self.output_directory.clone(),
            plot_config: PlotConfiguration::default(),
        };

        self.report.final_summary(&report_context);
    }

    /// Configure this criterion struct based on the command-line arguments to
    /// this process.
    #[must_use]
    #[cfg_attr(feature = "cargo-clippy", allow(clippy::cognitive_complexity))]
    pub fn configure_from_args(mut self) -> Criterion<M> {
        use clap::{Arg, Command};
        let matches = Command::new("Criterion Benchmark")
            .arg(Arg::new("FILTER")
                .help("Skip benchmarks whose names do not contain FILTER.")
                .index(1))
            .arg(Arg::new("color")
                .short('c')
                .long("color")
                .alias("colour")
                .takes_value(true)
                .possible_values(&["auto", "always", "never"])
                .default_value("auto")
                .help("Configure coloring of output. always = always colorize output, never = never colorize output, auto = colorize output if output is a tty and compiled for unix."))
            .arg(Arg::new("verbose")
                .short('v')
                .long("verbose")
                .help("Print additional statistical information."))
            .arg(Arg::new("quiet")
                .long("quiet")
                .conflicts_with("verbose")
                .help("Print only the benchmark results."))
            .arg(Arg::new("noplot")
                .short('n')
                .long("noplot")
                .help("Disable plot and HTML generation."))
            .arg(Arg::new("save-baseline")
                .short('s')
                .long("save-baseline")
                .default_value("base")
                .help("Save results under a named baseline."))
            .arg(Arg::new("discard-baseline")
                .long("discard-baseline")
                .conflicts_with_all(&["save-baseline", "baseline", "baseline-lenient"])
                .help("Discard benchmark results."))
            .arg(Arg::new("baseline")
                .short('b')
                .long("baseline")
                .takes_value(true)
                .conflicts_with_all(&["save-baseline", "baseline-lenient"])
                .help("Compare to a named baseline. If any benchmarks do not have the specified baseline this command fails."))
            .arg(Arg::new("baseline-lenient")
                .long("baseline-lenient")
                .takes_value(true)
                .conflicts_with_all(&["save-baseline", "baseline"])
                .help("Compare to a named baseline. If any benchmarks do not have the specified baseline then just those benchmarks are not compared against the baseline while every other benchmark is compared against the baseline."))
            .arg(Arg::new("list")
                .long("list")
                .help("List all benchmarks")
                .conflicts_with_all(&["test", "profile-time"]))
            .arg(Arg::new("profile-time")
                .long("profile-time")
                .takes_value(true)
                .help("Iterate each benchmark for approximately the given number of seconds, doing no analysis and without storing the results. Useful for running the benchmarks in a profiler.")
                .conflicts_with_all(&["test", "list"]))
            .arg(Arg::new("load-baseline")
                 .long("load-baseline")
                 .takes_value(true)
                 .conflicts_with("profile-time")
                 .requires("baseline")
                 .help("Load a previous baseline instead of sampling new data."))
            .arg(Arg::new("sample-size")
                .long("sample-size")
                .takes_value(true)
                .help(&*format!("Changes the default size of the sample for this run. [default: {}]", self.config.sample_size)))
            .arg(Arg::new("warm-up-time")
                .long("warm-up-time")
                .takes_value(true)
                .help(&*format!("Changes the default warm up time for this run. [default: {}]", self.config.warm_up_time.as_secs())))
            .arg(Arg::new("measurement-time")
                .long("measurement-time")
                .takes_value(true)
                .help(&*format!("Changes the default measurement time for this run. [default: {}]", self.config.measurement_time.as_secs())))
            .arg(Arg::new("nresamples")
                .long("nresamples")
                .takes_value(true)
                .help(&*format!("Changes the default number of resamples for this run. [default: {}]", self.config.nresamples)))
            .arg(Arg::new("noise-threshold")
                .long("noise-threshold")
                .takes_value(true)
                .help(&*format!("Changes the default noise threshold for this run. [default: {}]", self.config.noise_threshold)))
            .arg(Arg::new("confidence-level")
                .long("confidence-level")
                .takes_value(true)
                .help(&*format!("Changes the default confidence level for this run. [default: {}]", self.config.confidence_level)))
            .arg(Arg::new("significance-level")
                .long("significance-level")
                .takes_value(true)
                .help(&*format!("Changes the default significance level for this run. [default: {}]", self.config.significance_level)))
            .arg(Arg::new("quick")
                .long("quick")
                .conflicts_with("sample-size")
                .help(&*format!("Benchmark only until the significance level has been reached [default: {}]", self.config.quick_mode)))
            .arg(Arg::new("test")
                .hide(true)
                .long("test")
                .help("Run the benchmarks once, to verify that they execute successfully, but do not measure or report the results.")
                .conflicts_with_all(&["list", "profile-time"]))
            .arg(Arg::new("bench")
                .hide(true)
                .long("bench"))
            .arg(Arg::new("plotting-backend")
                 .long("plotting-backend")
                 .takes_value(true)
                 .possible_values(&["gnuplot", "plotters"])
                 .help("Set the plotting backend. By default, Criterion.rs will use the gnuplot backend if gnuplot is available, or the plotters backend if it isn't."))
            .arg(Arg::new("output-format")
                .long("output-format")
                .takes_value(true)
                .possible_values(&["criterion", "bencher"])
                .default_value("criterion")
                .help("Change the CLI output format. By default, Criterion.rs will use its own format. If output format is set to 'bencher', Criterion.rs will print output in a format that resembles the 'bencher' crate."))
            .arg(Arg::new("nocapture")
                .long("nocapture")
                .hide(true)
                .help("Ignored, but added for compatibility with libtest."))
            .arg(Arg::new("show-output")
                .long("show-output")
                .hidden(true)
                .help("Ignored, but added for compatibility with libtest."))
            .arg(Arg::new("version")
                .hidden(true)
                .short('V')
                .long("version"))
            .after_help("
This executable is a Criterion.rs benchmark.
See https://github.com/bheisler/criterion.rs for more details.

To enable debug output, define the environment variable CRITERION_DEBUG.
Criterion.rs will output more debug information and will save the gnuplot
scripts alongside the generated plots.

To test that the benchmarks work, run `cargo test --benches`

NOTE: If you see an 'unrecognized option' error using any of the options above, see:
https://bheisler.github.io/criterion.rs/book/faq.html
")
            .get_matches();

        if self.connection.is_some() {
            if let Some(color) = matches.value_of("color") {
                if color != "auto" {
                    eprintln!("Warning: --color will be ignored when running with cargo-criterion. Use `cargo criterion --color {} -- <args>` instead.", color);
                }
            }
            if matches.is_present("verbose") {
                eprintln!("Warning: --verbose will be ignored when running with cargo-criterion. Use `cargo criterion --output-format verbose -- <args>` instead.");
            }
            if matches.is_present("noplot") {
                eprintln!("Warning: --noplot will be ignored when running with cargo-criterion. Use `cargo criterion --plotting-backend disabled -- <args>` instead.");
            }
            if let Some(backend) = matches.value_of("plotting-backend") {
                eprintln!("Warning: --plotting-backend will be ignored when running with cargo-criterion. Use `cargo criterion --plotting-backend {} -- <args>` instead.", backend);
            }
            if let Some(format) = matches.value_of("output-format") {
                if format != "criterion" {
                    eprintln!("Warning: --output-format will be ignored when running with cargo-criterion. Use `cargo criterion --output-format {} -- <args>` instead.", format);
                }
            }

            if matches.is_present("baseline")
                || matches
                    .value_of("save-baseline")
                    .map(|base| base != "base")
                    .unwrap_or(false)
                || matches.is_present("load-baseline")
            {
                eprintln!("Error: baselines are not supported when running with cargo-criterion.");
                std::process::exit(1);
            }
        }

        let bench = matches.is_present("bench");
        let test = matches.is_present("test");
        let test_mode = match (bench, test) {
            (true, true) => true,   // cargo bench -- --test should run tests
            (true, false) => false, // cargo bench should run benchmarks
            (false, _) => true,     // cargo test --benches should run tests
        };

        self.mode = if test_mode {
            Mode::Test
        } else if matches.is_present("list") {
            Mode::List
        } else if matches.is_present("profile-time") {
            let num_seconds = matches.value_of_t_or_exit("profile-time");

            if num_seconds < 1.0 {
                eprintln!("Profile time must be at least one second.");
                std::process::exit(1);
            }

            Mode::Profile(Duration::from_secs_f64(num_seconds))
        } else {
            Mode::Benchmark
        };

        // This is kind of a hack, but disable the connection to the runner if we're not benchmarking.
        if !self.mode.is_benchmark() {
            self.connection = None;
        }

        if let Some(filter) = matches.value_of("FILTER") {
            self = self.with_filter(filter);
        }

        match matches.value_of("plotting-backend") {
            // Use plotting_backend() here to re-use the panic behavior if Gnuplot is not available.
            Some("gnuplot") => self = self.plotting_backend(PlottingBackend::Gnuplot),
            Some("plotters") => self = self.plotting_backend(PlottingBackend::Plotters),
            Some(val) => panic!("Unexpected plotting backend '{}'", val),
            None => {}
        }

        if matches.is_present("noplot") {
            self = self.without_plots();
        }

        if let Some(dir) = matches.value_of("save-baseline") {
            self.baseline = Baseline::Save;
            self.baseline_directory = dir.to_owned()
        }
        if matches.is_present("discard-baseline") {
            self.baseline = Baseline::Discard;
        }
        if let Some(dir) = matches.value_of("baseline") {
            self.baseline = Baseline::CompareStrict;
            self.baseline_directory = dir.to_owned();
        }
        if let Some(dir) = matches.value_of("baseline-lenient") {
            self.baseline = Baseline::CompareLenient;
            self.baseline_directory = dir.to_owned();
        }

        if self.connection.is_some() {
            // disable all reports when connected to cargo-criterion; it will do the reporting.
            self.report.cli_enabled = false;
            self.report.bencher_enabled = false;
            self.report.csv_enabled = false;
            self.report.html = None;
        } else {
            match matches.value_of("output-format") {
                Some("bencher") => {
                    self.report.bencher_enabled = true;
                    self.report.cli_enabled = false;
                }
                _ => {
                    let verbose = matches.is_present("verbose");
                    let verbosity = if verbose {
                        CliVerbosity::Verbose
                    } else if matches.is_present("quiet") {
                        CliVerbosity::Quiet
                    } else {
                        CliVerbosity::Normal
                    };
                    let stdout_isatty = atty::is(atty::Stream::Stdout);
                    let mut enable_text_overwrite = stdout_isatty && !verbose && !debug_enabled();
                    let enable_text_coloring;
                    match matches.value_of("color") {
                        Some("always") => {
                            enable_text_coloring = true;
                        }
                        Some("never") => {
                            enable_text_coloring = false;
                            enable_text_overwrite = false;
                        }
                        _ => enable_text_coloring = stdout_isatty,
                    };
                    self.report.bencher_enabled = false;
                    self.report.cli_enabled = true;
                    self.report.cli =
                        CliReport::new(enable_text_overwrite, enable_text_coloring, verbosity);
                }
            };
        }

        if let Some(dir) = matches.value_of("load-baseline") {
            self.load_baseline = Some(dir.to_owned());
        }

        if matches.is_present("sample-size") {
            let num_size = matches.value_of_t_or_exit("sample-size");

            assert!(num_size >= 10);
            self.config.sample_size = num_size;
        }
        if matches.is_present("warm-up-time") {
            let num_seconds = matches.value_of_t_or_exit("warm-up-time");

            let dur = std::time::Duration::from_secs_f64(num_seconds);
            assert!(dur.as_nanos() > 0);

            self.config.warm_up_time = dur;
        }
        if matches.is_present("measurement-time") {
            let num_seconds = matches.value_of_t_or_exit("measurement-time");

            let dur = std::time::Duration::from_secs_f64(num_seconds);
            assert!(dur.as_nanos() > 0);

            self.config.measurement_time = dur;
        }
        if matches.is_present("nresamples") {
            let num_resamples = matches.value_of_t_or_exit("nresamples");

            assert!(num_resamples > 0);

            self.config.nresamples = num_resamples;
        }
        if matches.is_present("noise-threshold") {
            let num_noise_threshold = matches.value_of_t_or_exit("noise-threshold");

            assert!(num_noise_threshold > 0.0);

            self.config.noise_threshold = num_noise_threshold;
        }
        if matches.is_present("confidence-level") {
            let num_confidence_level = matches.value_of_t_or_exit("confidence-level");

            assert!(num_confidence_level > 0.0 && num_confidence_level < 1.0);

            self.config.confidence_level = num_confidence_level;
        }
        if matches.is_present("significance-level") {
            let num_significance_level = matches.value_of_t_or_exit("significance-level");

            assert!(num_significance_level > 0.0 && num_significance_level < 1.0);

            self.config.significance_level = num_significance_level;
        }

        if matches.is_present("quick") {
            self.config.quick_mode = true;
        }

        self
    }

    fn filter_matches(&self, id: &str) -> bool {
        match &self.filter {
            Some(regex) => regex.is_match(id),
            None => true,
        }
    }

    /// Returns true iff we should save the benchmark results in
    /// json files on the local disk.
    fn should_save_baseline(&self) -> bool {
        self.connection.is_none()
            && self.load_baseline.is_none()
            && !matches!(self.baseline, Baseline::Discard)
    }

    /// Return a benchmark group. All benchmarks performed using a benchmark group will be
    /// grouped together in the final report.
    ///
    /// # Examples:
    ///
    /// ```rust
    /// #[macro_use] extern crate criterion;
    /// use self::criterion::*;
    ///
    /// fn bench_simple(c: &mut Criterion) {
    ///     let mut group = c.benchmark_group("My Group");
    ///
    ///     // Now we can perform benchmarks with this group
    ///     group.bench_function("Bench 1", |b| b.iter(|| 1 ));
    ///     group.bench_function("Bench 2", |b| b.iter(|| 2 ));
    ///    
    ///     group.finish();
    /// }
    /// criterion_group!(benches, bench_simple);
    /// criterion_main!(benches);
    /// ```
    /// # Panics:
    /// Panics if the group name is empty
    pub fn benchmark_group<S: Into<String>>(&mut self, group_name: S) -> BenchmarkGroup<'_, M> {
        let group_name = group_name.into();
        assert!(!group_name.is_empty(), "Group name must not be empty.");

        if let Some(conn) = &self.connection {
            conn.send(&OutgoingMessage::BeginningBenchmarkGroup { group: &group_name })
                .unwrap();
        }

        BenchmarkGroup::new(self, group_name)
    }
}
impl<M> Criterion<M>
where
    M: Measurement + 'static,
{
    /// Benchmarks a function. For comparing multiple functions, see `benchmark_group`.
    ///
    /// # Example
    ///
    /// ```rust
    /// #[macro_use] extern crate criterion;
    /// use self::criterion::*;
    ///
    /// fn bench(c: &mut Criterion) {
    ///     // Setup (construct data, allocate memory, etc)
    ///     c.bench_function(
    ///         "function_name",
    ///         |b| b.iter(|| {
    ///             // Code to benchmark goes here
    ///         }),
    ///     );
    /// }
    ///
    /// criterion_group!(benches, bench);
    /// criterion_main!(benches);
    /// ```
    pub fn bench_function<F>(&mut self, id: &str, f: F) -> &mut Criterion<M>
    where
        F: FnMut(&mut Bencher<'_, M>),
    {
        self.benchmark_group(id)
            .bench_function(BenchmarkId::no_function(), f);
        self
    }

    /// Benchmarks a function with an input. For comparing multiple functions or multiple inputs,
    /// see `benchmark_group`.
    ///
    /// # Example
    ///
    /// ```rust
    /// #[macro_use] extern crate criterion;
    /// use self::criterion::*;
    ///
    /// fn bench(c: &mut Criterion) {
    ///     // Setup (construct data, allocate memory, etc)
    ///     let input = 5u64;
    ///     c.bench_with_input(
    ///         BenchmarkId::new("function_name", input), &input,
    ///         |b, i| b.iter(|| {
    ///             // Code to benchmark using input `i` goes here
    ///         }),
    ///     );
    /// }
    ///
    /// criterion_group!(benches, bench);
    /// criterion_main!(benches);
    /// ```
    pub fn bench_with_input<F, I>(&mut self, id: BenchmarkId, input: &I, f: F) -> &mut Criterion<M>
    where
        F: FnMut(&mut Bencher<'_, M>, &I),
    {
        // It's possible to use BenchmarkId::from_parameter to create a benchmark ID with no function
        // name. That's intended for use with BenchmarkGroups where the function name isn't necessary,
        // but here it is.
        let group_name = id.function_name.expect(
            "Cannot use BenchmarkId::from_parameter with Criterion::bench_with_input. \
                 Consider using a BenchmarkGroup or BenchmarkId::new instead.",
        );
        // Guaranteed safe because external callers can't create benchmark IDs without a parameter
        let parameter = id.parameter.unwrap();
        self.benchmark_group(group_name).bench_with_input(
            BenchmarkId::no_function_with_input(parameter),
            input,
            f,
        );
        self
    }
}

/// Enum representing different ways of measuring the throughput of benchmarked code.
/// If the throughput setting is configured for a benchmark then the estimated throughput will
/// be reported as well as the time per iteration.
// TODO: Remove serialize/deserialize from the public API.
#[derive(Debug, Clone, Serialize, Deserialize, PartialEq, Eq)]
pub enum Throughput {
    /// Measure throughput in terms of bytes/second. The value should be the number of bytes
    /// processed by one iteration of the benchmarked code. Typically, this would be the length of
    /// an input string or `&[u8]`.
    Bytes(u64),

    /// Equivalent to Bytes, but the value will be reported in terms of
    /// kilobytes (1000 bytes) per second instead of kibibytes (1024 bytes) per
    /// second, megabytes instead of mibibytes, and gigabytes instead of gibibytes.
    BytesDecimal(u64),

    /// Measure throughput in terms of elements/second. The value should be the number of elements
    /// processed by one iteration of the benchmarked code. Typically, this would be the size of a
    /// collection, but could also be the number of lines of input text or the number of values to
    /// parse.
    Elements(u64),
}

/// Axis scaling type
#[derive(Debug, Clone, Copy)]
pub enum AxisScale {
    /// Axes scale linearly
    Linear,

    /// Axes scale logarithmically
    Logarithmic,
}

/// Contains the configuration options for the plots generated by a particular benchmark
/// or benchmark group.
///
/// ```rust
/// use self::criterion::{Bencher, Criterion, PlotConfiguration, AxisScale};
///
/// let plot_config = PlotConfiguration::default()
///     .summary_scale(AxisScale::Logarithmic);
///
/// // Using Criterion::default() for simplicity; normally you'd use the macros.
/// let mut criterion = Criterion::default();
/// let mut benchmark_group = criterion.benchmark_group("Group name");
/// benchmark_group.plot_config(plot_config);
/// // Use benchmark group
/// ```
#[derive(Debug, Clone)]
pub struct PlotConfiguration {
    summary_scale: AxisScale,
}

impl Default for PlotConfiguration {
    fn default() -> PlotConfiguration {
        PlotConfiguration {
            summary_scale: AxisScale::Linear,
        }
    }
}

impl PlotConfiguration {
    #[must_use]
    /// Set the axis scale (linear or logarithmic) for the summary plots. Typically, you would
    /// set this to logarithmic if benchmarking over a range of inputs which scale exponentially.
    /// Defaults to linear.
    pub fn summary_scale(mut self, new_scale: AxisScale) -> PlotConfiguration {
        self.summary_scale = new_scale;
        self
    }
}

/// This enum allows the user to control how Criterion.rs chooses the iteration count when sampling.
/// The default is Auto, which will choose a method automatically based on the iteration time during
/// the warm-up phase.
#[derive(Debug, Clone, Copy)]
pub enum SamplingMode {
    /// Criterion.rs should choose a sampling method automatically. This is the default, and is
    /// recommended for most users and most benchmarks.
    Auto,

    /// Scale the iteration count in each sample linearly. This is suitable for most benchmarks,
    /// but it tends to require many iterations which can make it very slow for very long benchmarks.
    Linear,

    /// Keep the iteration count the same for all samples. This is not recommended, as it affects
    /// the statistics that Criterion.rs can compute. However, it requires fewer iterations than
    /// the Linear method and therefore is more suitable for very long-running benchmarks where
    /// benchmark execution time is more of a problem and statistical precision is less important.
    Flat,
}
impl SamplingMode {
    pub(crate) fn choose_sampling_mode(
        &self,
        warmup_mean_execution_time: f64,
        sample_count: u64,
        target_time: f64,
    ) -> ActualSamplingMode {
        match self {
            SamplingMode::Linear => ActualSamplingMode::Linear,
            SamplingMode::Flat => ActualSamplingMode::Flat,
            SamplingMode::Auto => {
                // Estimate execution time with linear sampling
                let total_runs = sample_count * (sample_count + 1) / 2;
                let d =
                    (target_time / warmup_mean_execution_time / total_runs as f64).ceil() as u64;
                let expected_ns = total_runs as f64 * d as f64 * warmup_mean_execution_time;

                if expected_ns > (2.0 * target_time) {
                    ActualSamplingMode::Flat
                } else {
                    ActualSamplingMode::Linear
                }
            }
        }
    }
}

/// Enum to represent the sampling mode without Auto.
#[derive(Debug, Clone, Copy, Serialize, Deserialize)]
pub(crate) enum ActualSamplingMode {
    Linear,
    Flat,
}
impl ActualSamplingMode {
    pub(crate) fn iteration_counts(
        &self,
        warmup_mean_execution_time: f64,
        sample_count: u64,
        target_time: &Duration,
    ) -> Vec<u64> {
        match self {
            ActualSamplingMode::Linear => {
                let n = sample_count;
                let met = warmup_mean_execution_time;
                let m_ns = target_time.as_nanos();
                // Solve: [d + 2*d + 3*d + ... + n*d] * met = m_ns
                let total_runs = n * (n + 1) / 2;
                let d = ((m_ns as f64 / met / total_runs as f64).ceil() as u64).max(1);
                let expected_ns = total_runs as f64 * d as f64 * met;

                if d == 1 {
                    let recommended_sample_size =
                        ActualSamplingMode::recommend_linear_sample_size(m_ns as f64, met);
                    let actual_time = Duration::from_nanos(expected_ns as u64);
                    eprint!("\nWarning: Unable to complete {} samples in {:.1?}. You may wish to increase target time to {:.1?}",
                            n, target_time, actual_time);

                    if recommended_sample_size != n {
                        eprintln!(
                            ", enable flat sampling, or reduce sample count to {}.",
                            recommended_sample_size
                        );
                    } else {
                        eprintln!(" or enable flat sampling.");
                    }
                }

                (1..(n + 1) as u64).map(|a| a * d).collect::<Vec<u64>>()
            }
            ActualSamplingMode::Flat => {
                let n = sample_count;
                let met = warmup_mean_execution_time;
                let m_ns = target_time.as_nanos() as f64;
                let time_per_sample = m_ns / (n as f64);
                // This is pretty simplistic; we could do something smarter to fit into the allotted time.
                let iterations_per_sample = ((time_per_sample / met).ceil() as u64).max(1);

                let expected_ns = met * (iterations_per_sample * n) as f64;

                if iterations_per_sample == 1 {
                    let recommended_sample_size =
                        ActualSamplingMode::recommend_flat_sample_size(m_ns, met);
                    let actual_time = Duration::from_nanos(expected_ns as u64);
                    eprint!("\nWarning: Unable to complete {} samples in {:.1?}. You may wish to increase target time to {:.1?}",
                            n, target_time, actual_time);

                    if recommended_sample_size != n {
                        eprintln!(", or reduce sample count to {}.", recommended_sample_size);
                    } else {
                        eprintln!(".");
                    }
                }

                vec![iterations_per_sample; n as usize]
            }
        }
    }

    fn is_linear(&self) -> bool {
        matches!(self, ActualSamplingMode::Linear)
    }

    fn recommend_linear_sample_size(target_time: f64, met: f64) -> u64 {
        // Some math shows that n(n+1)/2 * d * met = target_time. d = 1, so it can be ignored.
        // This leaves n(n+1) = (2*target_time)/met, or n^2 + n - (2*target_time)/met = 0
        // Which can be solved with the quadratic formula. Since A and B are constant 1,
        // this simplifies to sample_size = (-1 +- sqrt(1 - 4C))/2, where C = (2*target_time)/met.
        // We don't care about the negative solution. Experimentation shows that this actually tends to
        // result in twice the desired execution time (probably because of the ceil used to calculate
        // d) so instead I use c = target_time/met.
        let c = target_time / met;
        let sample_size = (-1.0 + (4.0 * c).sqrt()) / 2.0;
        let sample_size = sample_size as u64;

        // Round down to the nearest 10 to give a margin and avoid excessive precision
        let sample_size = (sample_size / 10) * 10;

        // Clamp it to be at least 10, since criterion.rs doesn't allow sample sizes smaller than 10.
        if sample_size < 10 {
            10
        } else {
            sample_size
        }
    }

    fn recommend_flat_sample_size(target_time: f64, met: f64) -> u64 {
        let sample_size = (target_time / met) as u64;

        // Round down to the nearest 10 to give a margin and avoid excessive precision
        let sample_size = (sample_size / 10) * 10;

        // Clamp it to be at least 10, since criterion.rs doesn't allow sample sizes smaller than 10.
        if sample_size < 10 {
            10
        } else {
            sample_size
        }
    }
}

#[derive(Debug, Serialize, Deserialize)]
pub(crate) struct SavedSample {
    sampling_mode: ActualSamplingMode,
    iters: Vec<f64>,
    times: Vec<f64>,
}

/// Custom-test-framework runner. Should not be called directly.
#[doc(hidden)]
pub fn runner(benches: &[&dyn Fn()]) {
    for bench in benches {
        bench();
    }
    Criterion::default().configure_from_args().final_summary();
}<|MERGE_RESOLUTION|>--- conflicted
+++ resolved
@@ -101,54 +101,9 @@
 pub use crate::bencher::Bencher;
 pub use crate::benchmark_group::{BenchmarkGroup, BenchmarkId};
 
-<<<<<<< HEAD
-lazy_static! {
-    static ref DEBUG_ENABLED: bool = std::env::var_os("CRITERION_DEBUG").is_some();
-    static ref GNUPLOT_VERSION: Result<Version, VersionError> = criterion_plot::version();
-    static ref DEFAULT_PLOTTING_BACKEND: PlottingBackend = {
-        if cfg!(feature = "html_reports") {
-            match &*GNUPLOT_VERSION {
-                Ok(_) => PlottingBackend::Gnuplot,
-                Err(e) => {
-                    match e {
-                        VersionError::Exec(_) => eprintln!("Gnuplot not found, using plotters backend"),
-                        e => eprintln!(
-                            "Gnuplot not found or not usable, using plotters backend\n{}",
-                            e
-                        ),
-                    };
-                    PlottingBackend::Plotters
-                }
-            }
-        } else {
-            PlottingBackend::None
-        }
-    };
-    static ref CARGO_CRITERION_CONNECTION: Option<Mutex<Connection>> = {
-        match std::env::var("CARGO_CRITERION_PORT") {
-            Ok(port_str) => {
-                let port: u16 = port_str.parse().ok()?;
-                let stream = TcpStream::connect(("localhost", port)).ok()?;
-                Some(Mutex::new(Connection::new(stream).ok()?))
-            }
-            Err(_) => None,
-        }
-    };
-    static ref DEFAULT_OUTPUT_DIRECTORY: PathBuf = {
-        // Set criterion home to (in descending order of preference):
-        // - $CRITERION_HOME (cargo-criterion sets this, but other users could as well)
-        // - $CARGO_TARGET_DIR/criterion
-        // - the cargo target dir from `cargo metadata`
-        // - ./target/criterion
-        if let Some(value) = env::var_os("CRITERION_HOME") {
-            PathBuf::from(value)
-        } else if let Some(path) = cargo_target_directory() {
-            path.join("criterion")
-        } else {
-            PathBuf::from("target/criterion")
-=======
 static DEBUG_ENABLED: Lazy<bool> = Lazy::new(|| std::env::var_os("CRITERION_DEBUG").is_some());
-static GNUPLOT_VERSION: Lazy<Result<Version, VersionError>> = Lazy::new(criterion_plot::version);
+static GNUPLOT_VERSION: Lazy<Result<Version, VersionError>> =
+    Lazy::new(|| criterion_plot::version());
 static DEFAULT_PLOTTING_BACKEND: Lazy<PlottingBackend> = Lazy::new(|| match &*GNUPLOT_VERSION {
     Ok(_) => PlottingBackend::Gnuplot,
     Err(e) => {
@@ -168,7 +123,6 @@
             let port: u16 = port_str.parse().ok()?;
             let stream = TcpStream::connect(("localhost", port)).ok()?;
             Some(Mutex::new(Connection::new(stream).ok()?))
->>>>>>> 8e9f0dfa
         }
         Err(_) => None,
     });
